/*
 *  This file is part of Shadowlands RoadTrip - A vehicle logbook for Android.
 *
 *  This file Copyright (C) 2010-2015 Jeremy D Monin <jdmonin@nand.net>
 *
 *  This program is free software: you can redistribute it and/or modify
 *  it under the terms of the GNU General Public License as published by
 *  the Free Software Foundation, either version 3 of the License, or
 *  (at your option) any later version.
 *
 *  This program is distributed in the hope that it will be useful,
 *  but WITHOUT ANY WARRANTY; without even the implied warranty of
 *  MERCHANTABILITY or FITNESS FOR A PARTICULAR PURPOSE.  See the
 *  GNU General Public License for more details.
 *
 *  You should have received a copy of the GNU General Public License
 *  along with this program.  If not, see <http://www.gnu.org/licenses/>.
 */

package org.shadowlands.roadtrip.android;

import java.util.Calendar;

import org.shadowlands.roadtrip.AndroidStartup;
import org.shadowlands.roadtrip.R;
import org.shadowlands.roadtrip.android.util.Misc;
import org.shadowlands.roadtrip.db.FreqTrip;
import org.shadowlands.roadtrip.db.GeoArea;
import org.shadowlands.roadtrip.db.Location;
import org.shadowlands.roadtrip.db.Person;
import org.shadowlands.roadtrip.db.RDBAdapter;
import org.shadowlands.roadtrip.db.RDBKeyNotFoundException;
import org.shadowlands.roadtrip.db.Settings;
import org.shadowlands.roadtrip.db.TripCategory;
import org.shadowlands.roadtrip.db.TStop;
import org.shadowlands.roadtrip.db.Trip;
import org.shadowlands.roadtrip.db.VehSettings;
import org.shadowlands.roadtrip.db.Vehicle;
import org.shadowlands.roadtrip.db.android.RDBOpenHelper;

import android.app.Activity;
import android.app.AlertDialog;
import android.app.DatePickerDialog;
import android.app.DatePickerDialog.OnDateSetListener;
import android.app.Dialog;
import android.content.DialogInterface;
import android.content.Intent;
import android.content.res.Resources;
import android.os.Bundle;
import android.text.Editable;
import android.text.TextWatcher;
import android.text.format.DateFormat;
import android.view.View;
import android.widget.AdapterView;
import android.widget.AdapterView.OnItemClickListener;
import android.widget.ArrayAdapter;
import android.widget.AutoCompleteTextView;
import android.widget.Button;
import android.widget.DatePicker;
import android.widget.EditText;
import android.widget.ListAdapter;
import android.widget.RadioButton;
import android.widget.RadioGroup;
import android.widget.Spinner;
import android.widget.TextView;
import android.widget.TimePicker;
import android.widget.Toast;

/**
 * Confirm settings and begin a trip, from Main activity.
 * Assumes no current trip.
 * Assumes CURRENT_DRIVER, CURRENT_VEHICLE are set.
 *<P>
 * By default, the trip will be a local non-frequent trip.
 * To start a roadtrip or a frequent trip, use
 * {@link #EXTRAS_FLAG_FREQUENT} or {@link #EXTRAS_FLAG_NONLOCAL}
 * when creating the intent to start this activity.
 *<P>
<<<<<<< HEAD
 * To simplify interaction, all trips begin as local trips except
 * when the user has chosen a frequent trip that's a roadtrip.
=======
 * If the "Change Driver/Vehicle" button is pressed,
 * the {@link ChangeDriverOrVehicle} activity is shown;
 * returning from that, {@link #onActivityResult(int, int, Intent)}
 * will probably call {@link #updateDriverVehTripTextAndButtons()}.
 *<P>
 * The method handling the Begin Trip button that finishes
 * this Activity is {@link #onClick_BtnBeginTrip(View)}.
>>>>>>> dc67e67f
 *
 * @author jdmonin
 */
public class TripBegin extends Activity
	implements TextWatcher, OnDateSetListener, OnItemClickListener
{
	/**
	 * Flag for non-local (roadtrip), for {@link Intent#putExtra(String, boolean)}.
	 * Starting with v0.9.50, only frequent trips use this flag; all other trips
	 * from {@link Main} activity begin as local trips.
	 */
	public static final String EXTRAS_FLAG_NONLOCAL = "nonlocal";

	/** Flag for frequent trip, for {@link Intent#putExtra(String, boolean)} */
	public static final String EXTRAS_FLAG_FREQUENT = "frequent";

	/** Historical Mode threshold is 21 days, in milliseconds. */
	private static final long TIMEDIFF_HISTORICAL_MILLIS = 21 * 24 * 60 * 60 * 1000L;

	/** tag for Log debugs */
	@SuppressWarnings("unused")
	private static final String TAG = "Roadtrip.TripBegin";

	private RDBAdapter db = null;
	private boolean isRoadtrip, isFrequent;
	private TextView tvCurrentSet;
	/** destination geoarea textfield, or null if ! isRoadtrip */
	private AutoCompleteTextView etGeoArea;
	private GeoAreaOnItemClickListener etGeoAreaListener;

	/** continue from prev, or enter a new, location. This and {@link #tvLocContinue} are shown/hidden together. */
	private RadioGroup rbLocGroup;
	/** continue from prev location. Part of {@link #rbLocGroup}. */
	private RadioButton rbLocContinue;
	/** previous-location textview. If no previous trip, this and {@link #rbLocGroup} are hidden. */
	private TextView tvLocContinue;
	/** new-location textfield. Typing here calls {@link #afterTextChanged(Editable)}. */
	private AutoCompleteTextView etLocNew;
	/** starting date-time */
	private Calendar startTime;
	/** value of {@link #startTime} as set by Activity, not by user, in milliseconds;
	 *  used to determine whether to leave {@link #startTime} unchanged */
	private long startTimeAtCreate;

	/**
	 * date formatter for use by {@link DateFormat#format(CharSequence, Calendar)},
	 * initialized once in {@link #updateStartDateButton()}.
	 */
	private StringBuffer fmt_dow_shortdate;
	private Button btnStartDate;
	private TimePicker tpStartTime;  // TODO on hour wraparound: Chg date
	/** optional passenger count */
	private EditText etPax;
	/** optional {@link TripCategory} */
	private Spinner spTripCat;

	private GeoArea currA, prevA;
	private Vehicle currV;
	private Person currD;
	private int prevVId, prevDId;
	/** Location to start from, as determined from previous trip */
	private Location locObjOrig;
	/** Location to start from, possibly null or selected from dropdown */
	private Location locObj;
	/** Roadtrip destination geoarea */
	private GeoArea destAreaObj;
	/** If freqtrip, the chosen freqtrip, or null */
	private FreqTrip wantsFT;

	/**
	 * If not null, a prev trip's final TStop, that we can continue from.
	 * To use this, the starting odometer must be the same as this TStop's;
	 * otherwise there's a gap in this vehicle's history, and startingPrevTStop
	 * should be null to keep the data consistent.
	 */
	private TStop startingPrevTStop;

	private OdometerNumberPicker odo;

	/** Called when the activity is first created.
	 * See {@link #onResume()} for remainder of init work,
	 * which includes checking the current driver/vehicle/trip
	 * and hiding/showing buttons as appropriate.
	 */
	@Override
	public void onCreate(Bundle savedInstanceState) {
	    super.onCreate(savedInstanceState);
	    setContentView(R.layout.trip_begin);

		Intent i = getIntent();
		if (i != null)
		{
			isRoadtrip = i.getBooleanExtra(EXTRAS_FLAG_NONLOCAL, false);
			isFrequent = i.getBooleanExtra(EXTRAS_FLAG_FREQUENT, false);
		} // else, they're false

		db = new RDBOpenHelper(this);
		startTime = Calendar.getInstance();
		startTimeAtCreate = System.currentTimeMillis();
		startTime.setTimeInMillis(startTimeAtCreate);

		tvCurrentSet = (TextView) findViewById(R.id.trip_begin_text_current); 
		odo = (OdometerNumberPicker) findViewById(R.id.trip_begin_odometer);
		odo.setTenthsVisibility(false);
		rbLocGroup = (RadioGroup) findViewById(R.id.trip_begin_radio_loc_group);
		rbLocContinue = (RadioButton) findViewById(R.id.trip_begin_radio_loc_cont);
		tvLocContinue = (TextView) findViewById(R.id.trip_begin_loc_cont_text);
		etLocNew = (AutoCompleteTextView) findViewById(R.id.trip_begin_loc_new);
		etLocNew.addTextChangedListener(this);  // for related radiobutton R.id.trip_begin_radio_loc_new
		if (isRoadtrip)
			etGeoArea = (AutoCompleteTextView) findViewById(R.id.trip_begin_roadtrip_desti);
		btnStartDate = (Button) findViewById(R.id.trip_begin_btn_start_date);

		tpStartTime = (TimePicker) findViewById(R.id.trip_begin_start_time);
		tpStartTime.setIs24HourView(DateFormat.is24HourFormat(this));
		// make sure hour is correct after noon ("pm" hour < 12 seen in 4.2.2 in 24-hour mode)
		tpStartTime.setCurrentHour(startTime.get(Calendar.HOUR_OF_DAY));

		if (Settings.getBoolean(db, Settings.SHOW_TRIP_PAX, false))
		{
			etPax = (EditText) findViewById(R.id.trip_begin_pax);
		} else {
			View vrow = findViewById(R.id.trip_begin_row_pax);
			if (vrow != null)
				vrow.setVisibility(View.GONE);
		}
		spTripCat = (Spinner) findViewById(R.id.trip_begin_category);
		SpinnerDataFactory.setupTripCategoriesSpinner(db, this, spTripCat, -1);

		// update title text if frequent/roadtrip
		if (isRoadtrip || isFrequent)
		{
			Resources res = getResources();
			StringBuffer sb = new StringBuffer(res.getString(R.string.begin__initcap));
			sb.append(' ');
			int id;
			if (isFrequent)
			{
				if (isRoadtrip)
					id = R.string.frequent_roadtrip;
				else
					id = R.string.frequent_local;
			} else {
				id = R.string.road_trip;
			}
			sb.append(res.getString(id));
			setTitle(sb);
		}

		if (! isRoadtrip)
		{
			View rtr_row = findViewById(R.id.trip_begin_roadtrip_desti_row);
			rtr_row.setVisibility(View.GONE);
		}

		// Update height of starting-location textview to match
		// the radio button, once those have been drawn.
		rbLocContinue.post(new Runnable() {
			public void run() {
				final int rbHeight = rbLocContinue.getHeight(),
				          tvHeight = tvLocContinue.getHeight();
				if (tvHeight < rbHeight)
					tvLocContinue.setHeight(rbHeight);
			}
		});

		// all this will be set, checked in updateDriverVehTripTextAndButtons():
		prevVId = 0;
		prevDId = 0;
		locObjOrig = null;
		locObj = null;
		currA = null;
		prevA = null;

		// see onResume for rest of initialization, including startDate display.
	}

	/**
	 * Check Settings table for <tt>CURRENT_DRIVER</tt>, <tt>CURRENT_VEHICLE</tt>.
	 * Set {@link #currD} and {@link #currV}.
	 * If there's an inconsistency between Settings and Vehicle/Person tables, delete the Settings entry.
	 * <tt>currD</tt> and <tt>currV</tt> will be null unless they're set consistently in Settings.
	 *
	 * @return true if settings exist and are OK, false otherwise.
	 */
	private boolean checkCurrentDriverVehicleSettings()  // TODO refactor common
	{
		currV = Settings.getCurrentVehicle(db, true);
		if (currV == null)
			return false;

		currA = VehSettings.getCurrentArea(db, currV, false);
		if (currA == null)
		{
    		final String homearea = getResources().getString(R.string.home_area);
    		currA = new GeoArea(homearea);
    		currA.insert(db);
    		VehSettings.setCurrentArea(db, currV, currA);
		}
		if (currA != prevA)
		{
			final int aID = (currA != null) ? currA.getID() : -1;
			Location[] areaLocs = Location.getAll(db, aID);
			if (areaLocs != null)
			{
				ArrayAdapter<Location> adapter = new ArrayAdapter<Location>(this, R.layout.list_item, areaLocs);
				etLocNew.setAdapter(adapter);
				etLocNew.setOnItemClickListener(this);
			} else {
				etLocNew.setAdapter((ArrayAdapter<Location>) null);
			}
			prevA = currA;

			if (isRoadtrip)
			{
				GeoArea[] othera = GeoArea.getAll(db, aID);
				if (othera != null)
				{
					ArrayAdapter<GeoArea> adapter = new ArrayAdapter<GeoArea>(this, R.layout.list_item, othera);
					etGeoArea.setAdapter(adapter);
					if (etGeoAreaListener == null)
						etGeoAreaListener = new GeoAreaOnItemClickListener();
					etGeoArea.setOnItemClickListener(etGeoAreaListener);
				} else {
					etGeoArea.setAdapter((ArrayAdapter<GeoArea>) null);
				}
			}
		}

		currD = VehSettings.getCurrentDriver(db, currV, true);
		return (currD != null);
	}

	/**
	 * Update the text about current driver, vehicle and trip;
	 * update odometer and start-date {@link #updateStartDateButton()} too.
	 * {@link #startingPrevTStop}, {@link #locObj}, and
	 * {@link #locObjOrig} are also set here.
	 *<P>
	 * Called when activity appears ({@link #onResume()})
	 * and when a different driver or vehicle is chosen.
	 */
	private void updateDriverVehTripTextAndButtons()
	{
		final int dID = currD.getID();
		final int vID = currV.getID();
		if ((prevVId == vID) && (prevDId == dID))
			return;

		// TODO I18N: string resources, not hardcoded

		StringBuffer txt = new StringBuffer("Current driver: ");
		txt.append(currD.toString());
		txt.append("\nCurrent vehicle: ");
		txt.append(currV.toString());
		tvCurrentSet.setText(txt);

		if (prevVId != vID)
		{
			odo.setCurrent10d(currV.getOdometerCurrent(), false);
			prevVId = vID;

			// read veh's prev-trip stuff, fill in begin-from
			startingPrevTStop = null;
			locObj = null;
			locObjOrig = null;
			final int last_tid = currV.getLastTripID();
			if (last_tid != 0)
			{
				startingPrevTStop = TStop.latestStopForTrip(db, last_tid, false);
				if (startingPrevTStop != null)
				{
					try
					{
						int id = startingPrevTStop.getLocationID();
						if (id != 0)
						{
							locObj = new Location(db, id);
							locObjOrig = locObj;
						}
					} catch (RDBKeyNotFoundException e) {}
				}
			}

			if (startingPrevTStop == null)
			{
				// disable "continue from"; we'll use "new location"
				rbLocContinue.setEnabled(false);
				rbLocGroup.check(R.id.trip_begin_radio_loc_new);
				rbLocGroup.setVisibility(View.GONE);
				tvLocContinue.setVisibility(View.GONE);
				// rbLocNew.setChecked(true);
			} else {
				final boolean isRBHidden = (rbLocGroup.getVisibility() != View.VISIBLE);
				if (isRBHidden)
					rbLocGroup.setVisibility(View.VISIBLE);
				rbLocContinue.setEnabled(true);
				rbLocGroup.check(R.id.trip_begin_radio_loc_cont);
				// rbLocContinue.setChecked(true);
				tvLocContinue.setVisibility(View.VISIBLE);
				tvLocContinue.setText
					(getResources().getString(R.string.continue_from_colon)
					 + " " + startingPrevTStop.readLocationText());
				if (isRBHidden)
				{
					// Update height of starting-location textview to match
					// the radio buttons again, once those have been un-hidden.
					rbLocContinue.post(new Runnable() {
						public void run() {
							final int rbHeight = rbLocContinue.getHeight(),
							          tvHeight = tvLocContinue.getHeight();
							if (tvHeight < rbHeight)
								tvLocContinue.setHeight(rbHeight);
						}
					});
				}
			}

			// How recent was that vehicle's most recent trip? (Historical Mode)
			{
				long currStartTime = startTime.getTimeInMillis();
				if (currStartTime != startTimeAtCreate)
					return;  // it's been changed by the user already

				long latestVehTime = 1000L * currV.readLatestTime(null);
				if ((latestVehTime != 0L)
					&& (Math.abs(latestVehTime - currStartTime) >= TIMEDIFF_HISTORICAL_MILLIS))
				{
					askStartNowOrHistorical(latestVehTime);
				}
			}
		}
		prevDId = dID;

		updateStartDateButton();
	}

	/**
	 * Ask whether to start now, or at the stop time of this vehicle's previous trip
	 * ({@link #TIMEDIFF_HISTORICAL_MILLIS} ago or more: Historical Mode).
	 * Default to start now.
	 * @param latestVehTime Historical starting time, to set {@link #startTime} and {@link #tpStartTime} if chosen
	 * @since 0.9.20
	 */
	public void askStartNowOrHistorical(final long latestVehTime)
	{
    	AlertDialog.Builder alert = new AlertDialog.Builder(this);

    	alert.setTitle(R.string.confirm);
    	alert.setMessage(R.string.set_time_now_or_historical);
    	alert.setNegativeButton(R.string.now, new DialogInterface.OnClickListener() {
	    	public void onClick(DialogInterface dialog, int whichButton)
	    	{
	    		final long now = System.currentTimeMillis();
	    		startTime.setTimeInMillis(now);
	    		startTimeAtCreate = now;
	    		tpStartTime.setCurrentHour(startTime.get(Calendar.HOUR_OF_DAY));
	    		tpStartTime.setCurrentMinute(startTime.get(Calendar.MINUTE));
	    		updateStartDateButton();
	    	}
	    	});
    	alert.setPositiveButton(R.string.historical, new DialogInterface.OnClickListener() {
	    	public void onClick(DialogInterface dialog, int whichButton)
	    	{
	    		startTime.setTimeInMillis(latestVehTime);
	    		startTimeAtCreate = latestVehTime;  // set equal, to allow further updates if veh changes again
	    		tpStartTime.setCurrentHour(startTime.get(Calendar.HOUR_OF_DAY));
	    		tpStartTime.setCurrentMinute(startTime.get(Calendar.MINUTE));
	    		updateStartDateButton();
	    	}
	    	});
    	alert.setCancelable(true);
    	alert.show();
	}

	/** Set the start-date button text based on {@link #startTime}'s value */
	private void updateStartDateButton()
	{
		if (fmt_dow_shortdate == null)
			fmt_dow_shortdate = Misc.buildDateFormatDOWShort(this, true);

		// update btn text to current startTime:
		btnStartDate.setText(DateFormat.format(fmt_dow_shortdate, startTime));
	}

	@Override
	public void onPause()
	{
		super.onPause();
		if (db != null)
			db.close();
	}

	// TODO javadoc
	@Override
	public void onResume()
	{
		super.onResume();

		if (! checkCurrentDriverVehicleSettings())
		{
        	Toast.makeText(getApplicationContext(),
                "Current driver/vehicle not found in db",
                Toast.LENGTH_SHORT).show();
	    	startActivity(new Intent(TripBegin.this, AndroidStartup.class));
	    	finish();
	    	return;
		}

		// Give status: driver, vehicle, start-date;
		// Also determines locObj from startingPrevTStop.
		updateDriverVehTripTextAndButtons();

		if (isFrequent && (wantsFT == null))
		{
			// ask user to choose their frequent trip
			Intent i = new Intent(TripBegin.this, TripBeginChooseFreq.class);
			if (isRoadtrip)
				i.putExtra(EXTRAS_FLAG_NONLOCAL, true);
			if (locObj != null)
			{
				locObjOrig = locObj;  // since using with freqtrip
				i.putExtra(VehSettings.PREV_LOCATION, locObj.getID());
			}
			startActivityForResult
			    (i, R.id.main_btn_begin_freqtrip);
			// When it returns with the result, its intent should contain
			// an int extra "_id" that's the chosen FreqTrip.
			// (see onActivityResult)
		}
	}

	@Override
	public void onDestroy()
	{
		super.onDestroy();
		if (db != null)
			db.close();
	}

	/** Show or hide the roadtrip destination-area dropdown */
	public void onClick_BtnRoadtripDestiDropdown(View v)
	{
		if (etGeoArea == null)
			return;

		if (etGeoArea.isPopupShowing())
			etGeoArea.dismissDropDown();
		else
			etGeoArea.showDropDown();
	}

	/** When the 'continue from' text is clicked, select that radio button. */
	public void onClick_chooseContRadio(View v)
	{
		rbLocGroup.check(R.id.trip_begin_radio_loc_cont);
	}

	/**
	 * Read fields, and record start of the trip in the database.
	 * Finish this Activity.
	 * If new starting location radio is checked, but not typed in,
	 * prompt for that and don't finish yet.
	 */
	public void onClick_BtnBeginTrip(View v)
	{
		// Check the time first:
		startTime.set(Calendar.HOUR_OF_DAY, tpStartTime.getCurrentHour());
		startTime.set(Calendar.MINUTE, tpStartTime.getCurrentMinute());
		final int startTimeSec;
		// If start time hasn't been changed since onCreate,
		// then update it to the current time when button was clicked.
		{
			long startTimeMillis = startTime.getTimeInMillis();
			if (Math.abs(startTimeMillis - startTimeAtCreate) < 2000)
			{				
				startTimeAtCreate = System.currentTimeMillis();
				startTime.setTimeInMillis(startTimeAtCreate);
				startTimeSec = (int) (startTimeAtCreate / 1000L);
			} else {
				startTimeSec = (int) (startTime.getTimeInMillis() / 1000L);
			}
		}

		// Check for required starting-location:

		final TStop startingPrevOrig = startingPrevTStop;  // in case we need to revert to it here

		if (! rbLocContinue.isChecked())
			startingPrevTStop = null;

		String startloc = null;
		if (startingPrevTStop == null) 
		{
			startloc = etLocNew.getText().toString().trim();
			if (startloc.length() == 0)
			{
				etLocNew.requestFocus();
	        	Toast.makeText(getApplicationContext(),
	    			getResources().getString(R.string.trip_tstart_loc_prompt),
	                Toast.LENGTH_SHORT).show();
				return;  // <--- Early return: etLocNew contents ---
			}
			if (locObj != null)
			{
				if (! locObj.getLocation().equalsIgnoreCase(startloc))
					locObj = null;  // locObj outdated: text doesn't match
			}
		}

		// check location vs frequent trip:
		if ((wantsFT != null) &&
			((locObj == null) || (locObj.getID() != wantsFT.getStart_locID())))
		{
			// Location mismatch vs freqtrip location
			if (locObjOrig == null)
			{
				wantsFT = null;  // shouldn't happen, it's here just in case
			} else {
				// Prompt user if wants to revert back to locObjOrig.
		    	AlertDialog.Builder alert = new AlertDialog.Builder(this);

		    	alert.setTitle(R.string.confirm);
		    	alert.setMessage(R.string.trip_tstart_loc_not_freq);
		    	alert.setPositiveButton(R.string.keep_this, new DialogInterface.OnClickListener() {
			    	  public void onClick(DialogInterface dialog, int whichButton)
			    	  {
			    		  wantsFT = null;
			    	  }
			    	});
		    	alert.setNegativeButton(R.string.revert, new DialogInterface.OnClickListener() {
			    	public void onClick(DialogInterface dialog, int whichButton)
			    	{
			    		locObj = locObjOrig;
						if (startingPrevOrig != null)
						{
				    		startingPrevTStop = startingPrevOrig;
							rbLocGroup.check(R.id.trip_begin_radio_loc_cont);
							etLocNew.setText("");
						} else {
							etLocNew.setText(locObj.getLocation());
						}
			    	}
			    	});
		    	alert.show();
				return;  // <-- after alert, user will hit Begin button again ---
			}
		}

		// Check starting odometer:

		int startOdo = odo.getCurrent10d();
		final int prevOdo = currV.getOdometerCurrent();
		if (startOdo != prevOdo)
		{
			// check if it's only the hidden tenths digit
			final int wholeOdo0 = startOdo / 10;
			if (wholeOdo0 == (prevOdo/10))
			{
				// visually the same; update hidden tenths to keep the db consistent
				startOdo = prevOdo;
				odo.setCurrent10d(startOdo, false);
			} else {
				// visually different
				if (startOdo < prevOdo)
				{
					odo.requestFocus();
					final String toastText = getResources().getString
						(R.string.trip_tstop_entry_totalodo_low, prevOdo / 10);  // %1$d
					Toast.makeText(this, toastText, Toast.LENGTH_SHORT).show();
					return;  // <--- Early return: Odometer is too low ---
				}
				else if (startingPrevTStop != null)
				{
					// if odo increases, there's a gap in this vehicle's
					// history, so we need to not "continue from previous stop"
					// to keep the data consistent.
					if ((locObj == null) || (locObj.getID() != startingPrevTStop.getLocationID()))
					{
						try
						{
							final int id = startingPrevTStop.getLocationID();
							if (id != 0)
								locObj = new Location(db, id);
						} catch (RDBKeyNotFoundException e)
						{
							locObj = null;
						}						
					}
					startingPrevTStop = null;
				}
			}
		}

		// Check for required trip category:
		final int tripCat = ((TripCategory) (spTripCat.getSelectedItem())).getID();
		if ((Settings.getBoolean(db, Settings.REQUIRE_TRIPCAT, false))
		    && (tripCat <= 0))
		{
			spTripCat.requestFocus();
			Toast.makeText(this, R.string.trip_tstart_categ_req, Toast.LENGTH_SHORT).show();
			return;  // <--- Early return: missing required ---
		}

		// Check other fields:

		if (isRoadtrip)
		{
			String destarea = etGeoArea.getText().toString().trim();
			if (destarea.equalsIgnoreCase(currA.getName()))
			{
				etGeoArea.requestFocus();
	        	Toast.makeText(getApplicationContext(),
	    			getResources().getString(R.string.trip_tstart_geoarea_different),
	                Toast.LENGTH_SHORT).show();
				return;  // <--- Early return: same src,dest geoarea ---
			}
			if ((destAreaObj == null) || ! destAreaObj.toString().equalsIgnoreCase(destarea))
			{
				if (destarea.length() == 0)
				{
					etGeoArea.requestFocus();
		        	Toast.makeText(getApplicationContext(),
		    			getResources().getString(R.string.trip_tstart_geoarea_prompt),
		                Toast.LENGTH_SHORT).show();
					return;  // <--- Early return: etArea empty ---
				}
				destAreaObj = new GeoArea(destarea);
				destAreaObj.insert(db);
			}
		}

		Trip t = new Trip(currV, currD, startOdo, 0, currA.getID(),
			startingPrevTStop, startTimeSec, 0,
    		(String) null, (String) null, (String) null, (String) null,
    		wantsFT, null,
    		(isRoadtrip ? destAreaObj.getID() : 0),
    		false);
		if (tripCat > 0)
			t.setTripCategoryID(tripCat);
		if (Settings.getBoolean(db, Settings.SHOW_TRIP_PAX, false))
		{
			String paxTxt = etPax.getText().toString().trim();
			if (paxTxt.length() > 0)
			{
				try
				{
					final int pax = Integer.parseInt(paxTxt);
					t.setPassengerCount(pax);
				} catch (NumberFormatException e) {
					// shouldn't occur: layout declaration has inputType=number
				}
			}
		}
		t.insert(db);

		// if wanted, set CURRENT_FREQTRIP and CURRENT_FREQTRIP_TSTOPLIST
		if (wantsFT != null)
			VehSettings.setCurrentFreqTrip(db, currV, wantsFT);

		// set CURRENT_TRIP, clear CURRENT_TSTOP, set PREV_LOCATION 
		VehSettings.setCurrentTrip(db, currV, t);
		VehSettings.setCurrentTStop(db, currV, null);

		if (startingPrevTStop == null)
		{
			if (locObj == null)
				// search the table, avoid creating 2 locations with same name
				locObj = Location.getByDescr(db, startloc);

			if (locObj == null)
			{
				locObj = new Location(currA.getID(), null, null, startloc);
				locObj.insert(db);
			}
			TStop ts = new TStop(t, startOdo, startTimeSec, locObj, null, null);
			ts.insert(db);
			t.addCommittedTStop(ts);
		}
		else if (locObj == null)
		{
			try
			{
				int id = startingPrevTStop.getLocationID();
				if (id != 0)
					locObj = new Location(db, id);
			} catch (RDBKeyNotFoundException e) {}
		}

		VehSettings.setPreviousLocation(db, currV, locObj);  // PREV_LOCATION

		finish();
	}

	/**
	 * Show the {@link DatePickerDialog} when the date button is clicked.
	 * @see #onCreateDialog(int)
	 */
	public void onClick_BtnStartDate(View v)
	{
		showDialog(R.id.trip_begin_btn_start_date);
	}

	/**
	 * Callback for displaying {@link DatePickerDialog} after {@link #onClick_BtnStartDate(View)}.
	 * @see #onDateSet(DatePicker, int, int, int)
	 */
	@Override
	protected Dialog onCreateDialog(final int id)
	{
        return new DatePickerDialog
        	(this, this,
            startTime.get(Calendar.YEAR),
            startTime.get(Calendar.MONTH),
            startTime.get(Calendar.DAY_OF_MONTH));
	}

	/** Callback from {@link DatePickerDialog} for trip start-date. */
	public void onDateSet(DatePicker dp, final int year, final int month, final int monthday)
	{
		startTime.set(Calendar.YEAR, year);
		startTime.set(Calendar.MONTH, month);
		startTime.set(Calendar.DAY_OF_MONTH, monthday);
		updateStartDateButton();
	}

	public void onClick_BtnChangeDriverVehicle(View v)
	{
		startActivityForResult
		   (new Intent(TripBegin.this, ChangeDriverOrVehicle.class),
			R.id.main_btn_change_driver_vehicle);
	}

	/**
	 * Callback from {@link ChangeDriverOrVehicle} or {@link TripBeginChooseFreq}.
	 */
	@Override
	public void onActivityResult(final int requestCode, final int resultCode, Intent idata)
	{
		if (requestCode == R.id.main_btn_begin_freqtrip)
		{
			if ((resultCode == RESULT_CANCELED) || (idata == null))
			{
				finish();  // No data, can't begin a frequent trip
				return;
			}
			try {
				wantsFT = new FreqTrip(db, idata.getIntExtra("_id", 0));
			} catch (Throwable e) {
				// RDBKeyNotFoundException should occur only if it's 0
				finish();
				return;
			}

			final int ftCat = wantsFT.getTripCategoryID();
			if (ftCat != 0)
			{
				for (int i = spTripCat.getCount() - 1; i >= 0; --i)
				{
					if (ftCat == ((TripCategory) (spTripCat.getItemAtPosition(i))).getID())
					{
						spTripCat.setSelection(i, true);
						break;
					}
				}

			}

			// TODO update the based-on-freqtrip display row?
			// like updateDriverVehTripTextAndButtons
			if (isRoadtrip)
			{
				int destArea = wantsFT.getEnd_aID_roadtrip();
				// TODO set destArea in dropdown, etc
			}
			return;
		}

		if (resultCode == RESULT_CANCELED)
			return;

		if (requestCode == R.id.main_btn_change_driver_vehicle)
			updateDriverVehTripTextAndButtons();			

	}

	/**
	 * If new-location text is typed into {@link #etLocNew}, ensure the related radiobutton
	 * {@code R.id.trip_begin_radio_loc_new} is marked, not {@link #rbLocContinue}.
	 * (for addTextChangedListener / {@link TextWatcher}) 
	 */
	public void afterTextChanged(Editable arg0)
	{
		if (arg0.length() > 0)
			rbLocGroup.check(R.id.trip_begin_radio_loc_new);
	}

	/** required stub for {@link TextWatcher} */
	public void beforeTextChanged(CharSequence arg0, int arg1, int arg2, int arg3)
	{ }

	/** required stub for {@link TextWatcher} */
	public void onTextChanged(CharSequence arg0, int arg1, int arg2, int arg3)
	{ }

	/** For Location autocomplete, the callback for {@link OnItemClickListener} */
	public void onItemClick(AdapterView<?> parent, View clickedOn, int position, long rowID)
	{
		ListAdapter la = etLocNew.getAdapter();
		if (la == null)
			return;
		locObj = (Location) la.getItem(position);
	}

	/** For GeoArea autocomplete, the callback for {@link OnItemClickListener} */
	private class GeoAreaOnItemClickListener implements OnItemClickListener
	{
		/** For GeoArea autocomplete, the callback for {@link OnItemClickListener} */
		public void onItemClick(AdapterView<?> parent, View clickedOn, int position, long rowID)
		{
			ListAdapter la = etGeoArea.getAdapter();
			if (la == null)
				return;
			destAreaObj = (GeoArea) la.getItem(position);
		}		
	}

}
<|MERGE_RESOLUTION|>--- conflicted
+++ resolved
@@ -1,918 +1,916 @@
-/*
- *  This file is part of Shadowlands RoadTrip - A vehicle logbook for Android.
- *
- *  This file Copyright (C) 2010-2015 Jeremy D Monin <jdmonin@nand.net>
- *
- *  This program is free software: you can redistribute it and/or modify
- *  it under the terms of the GNU General Public License as published by
- *  the Free Software Foundation, either version 3 of the License, or
- *  (at your option) any later version.
- *
- *  This program is distributed in the hope that it will be useful,
- *  but WITHOUT ANY WARRANTY; without even the implied warranty of
- *  MERCHANTABILITY or FITNESS FOR A PARTICULAR PURPOSE.  See the
- *  GNU General Public License for more details.
- *
- *  You should have received a copy of the GNU General Public License
- *  along with this program.  If not, see <http://www.gnu.org/licenses/>.
- */
-
-package org.shadowlands.roadtrip.android;
-
-import java.util.Calendar;
-
-import org.shadowlands.roadtrip.AndroidStartup;
-import org.shadowlands.roadtrip.R;
-import org.shadowlands.roadtrip.android.util.Misc;
-import org.shadowlands.roadtrip.db.FreqTrip;
-import org.shadowlands.roadtrip.db.GeoArea;
-import org.shadowlands.roadtrip.db.Location;
-import org.shadowlands.roadtrip.db.Person;
-import org.shadowlands.roadtrip.db.RDBAdapter;
-import org.shadowlands.roadtrip.db.RDBKeyNotFoundException;
-import org.shadowlands.roadtrip.db.Settings;
-import org.shadowlands.roadtrip.db.TripCategory;
-import org.shadowlands.roadtrip.db.TStop;
-import org.shadowlands.roadtrip.db.Trip;
-import org.shadowlands.roadtrip.db.VehSettings;
-import org.shadowlands.roadtrip.db.Vehicle;
-import org.shadowlands.roadtrip.db.android.RDBOpenHelper;
-
-import android.app.Activity;
-import android.app.AlertDialog;
-import android.app.DatePickerDialog;
-import android.app.DatePickerDialog.OnDateSetListener;
-import android.app.Dialog;
-import android.content.DialogInterface;
-import android.content.Intent;
-import android.content.res.Resources;
-import android.os.Bundle;
-import android.text.Editable;
-import android.text.TextWatcher;
-import android.text.format.DateFormat;
-import android.view.View;
-import android.widget.AdapterView;
-import android.widget.AdapterView.OnItemClickListener;
-import android.widget.ArrayAdapter;
-import android.widget.AutoCompleteTextView;
-import android.widget.Button;
-import android.widget.DatePicker;
-import android.widget.EditText;
-import android.widget.ListAdapter;
-import android.widget.RadioButton;
-import android.widget.RadioGroup;
-import android.widget.Spinner;
-import android.widget.TextView;
-import android.widget.TimePicker;
-import android.widget.Toast;
-
-/**
- * Confirm settings and begin a trip, from Main activity.
- * Assumes no current trip.
- * Assumes CURRENT_DRIVER, CURRENT_VEHICLE are set.
- *<P>
- * By default, the trip will be a local non-frequent trip.
- * To start a roadtrip or a frequent trip, use
- * {@link #EXTRAS_FLAG_FREQUENT} or {@link #EXTRAS_FLAG_NONLOCAL}
- * when creating the intent to start this activity.
- *<P>
-<<<<<<< HEAD
- * To simplify interaction, all trips begin as local trips except
- * when the user has chosen a frequent trip that's a roadtrip.
-=======
- * If the "Change Driver/Vehicle" button is pressed,
- * the {@link ChangeDriverOrVehicle} activity is shown;
- * returning from that, {@link #onActivityResult(int, int, Intent)}
- * will probably call {@link #updateDriverVehTripTextAndButtons()}.
- *<P>
- * The method handling the Begin Trip button that finishes
- * this Activity is {@link #onClick_BtnBeginTrip(View)}.
->>>>>>> dc67e67f
- *
- * @author jdmonin
- */
-public class TripBegin extends Activity
-	implements TextWatcher, OnDateSetListener, OnItemClickListener
-{
-	/**
-	 * Flag for non-local (roadtrip), for {@link Intent#putExtra(String, boolean)}.
-	 * Starting with v0.9.50, only frequent trips use this flag; all other trips
-	 * from {@link Main} activity begin as local trips.
-	 */
-	public static final String EXTRAS_FLAG_NONLOCAL = "nonlocal";
-
-	/** Flag for frequent trip, for {@link Intent#putExtra(String, boolean)} */
-	public static final String EXTRAS_FLAG_FREQUENT = "frequent";
-
-	/** Historical Mode threshold is 21 days, in milliseconds. */
-	private static final long TIMEDIFF_HISTORICAL_MILLIS = 21 * 24 * 60 * 60 * 1000L;
-
-	/** tag for Log debugs */
-	@SuppressWarnings("unused")
-	private static final String TAG = "Roadtrip.TripBegin";
-
-	private RDBAdapter db = null;
-	private boolean isRoadtrip, isFrequent;
-	private TextView tvCurrentSet;
-	/** destination geoarea textfield, or null if ! isRoadtrip */
-	private AutoCompleteTextView etGeoArea;
-	private GeoAreaOnItemClickListener etGeoAreaListener;
-
-	/** continue from prev, or enter a new, location. This and {@link #tvLocContinue} are shown/hidden together. */
-	private RadioGroup rbLocGroup;
-	/** continue from prev location. Part of {@link #rbLocGroup}. */
-	private RadioButton rbLocContinue;
-	/** previous-location textview. If no previous trip, this and {@link #rbLocGroup} are hidden. */
-	private TextView tvLocContinue;
-	/** new-location textfield. Typing here calls {@link #afterTextChanged(Editable)}. */
-	private AutoCompleteTextView etLocNew;
-	/** starting date-time */
-	private Calendar startTime;
-	/** value of {@link #startTime} as set by Activity, not by user, in milliseconds;
-	 *  used to determine whether to leave {@link #startTime} unchanged */
-	private long startTimeAtCreate;
-
-	/**
-	 * date formatter for use by {@link DateFormat#format(CharSequence, Calendar)},
-	 * initialized once in {@link #updateStartDateButton()}.
-	 */
-	private StringBuffer fmt_dow_shortdate;
-	private Button btnStartDate;
-	private TimePicker tpStartTime;  // TODO on hour wraparound: Chg date
-	/** optional passenger count */
-	private EditText etPax;
-	/** optional {@link TripCategory} */
-	private Spinner spTripCat;
-
-	private GeoArea currA, prevA;
-	private Vehicle currV;
-	private Person currD;
-	private int prevVId, prevDId;
-	/** Location to start from, as determined from previous trip */
-	private Location locObjOrig;
-	/** Location to start from, possibly null or selected from dropdown */
-	private Location locObj;
-	/** Roadtrip destination geoarea */
-	private GeoArea destAreaObj;
-	/** If freqtrip, the chosen freqtrip, or null */
-	private FreqTrip wantsFT;
-
-	/**
-	 * If not null, a prev trip's final TStop, that we can continue from.
-	 * To use this, the starting odometer must be the same as this TStop's;
-	 * otherwise there's a gap in this vehicle's history, and startingPrevTStop
-	 * should be null to keep the data consistent.
-	 */
-	private TStop startingPrevTStop;
-
-	private OdometerNumberPicker odo;
-
-	/** Called when the activity is first created.
-	 * See {@link #onResume()} for remainder of init work,
-	 * which includes checking the current driver/vehicle/trip
-	 * and hiding/showing buttons as appropriate.
-	 */
-	@Override
-	public void onCreate(Bundle savedInstanceState) {
-	    super.onCreate(savedInstanceState);
-	    setContentView(R.layout.trip_begin);
-
-		Intent i = getIntent();
-		if (i != null)
-		{
-			isRoadtrip = i.getBooleanExtra(EXTRAS_FLAG_NONLOCAL, false);
-			isFrequent = i.getBooleanExtra(EXTRAS_FLAG_FREQUENT, false);
-		} // else, they're false
-
-		db = new RDBOpenHelper(this);
-		startTime = Calendar.getInstance();
-		startTimeAtCreate = System.currentTimeMillis();
-		startTime.setTimeInMillis(startTimeAtCreate);
-
-		tvCurrentSet = (TextView) findViewById(R.id.trip_begin_text_current); 
-		odo = (OdometerNumberPicker) findViewById(R.id.trip_begin_odometer);
-		odo.setTenthsVisibility(false);
-		rbLocGroup = (RadioGroup) findViewById(R.id.trip_begin_radio_loc_group);
-		rbLocContinue = (RadioButton) findViewById(R.id.trip_begin_radio_loc_cont);
-		tvLocContinue = (TextView) findViewById(R.id.trip_begin_loc_cont_text);
-		etLocNew = (AutoCompleteTextView) findViewById(R.id.trip_begin_loc_new);
-		etLocNew.addTextChangedListener(this);  // for related radiobutton R.id.trip_begin_radio_loc_new
-		if (isRoadtrip)
-			etGeoArea = (AutoCompleteTextView) findViewById(R.id.trip_begin_roadtrip_desti);
-		btnStartDate = (Button) findViewById(R.id.trip_begin_btn_start_date);
-
-		tpStartTime = (TimePicker) findViewById(R.id.trip_begin_start_time);
-		tpStartTime.setIs24HourView(DateFormat.is24HourFormat(this));
-		// make sure hour is correct after noon ("pm" hour < 12 seen in 4.2.2 in 24-hour mode)
-		tpStartTime.setCurrentHour(startTime.get(Calendar.HOUR_OF_DAY));
-
-		if (Settings.getBoolean(db, Settings.SHOW_TRIP_PAX, false))
-		{
-			etPax = (EditText) findViewById(R.id.trip_begin_pax);
-		} else {
-			View vrow = findViewById(R.id.trip_begin_row_pax);
-			if (vrow != null)
-				vrow.setVisibility(View.GONE);
-		}
-		spTripCat = (Spinner) findViewById(R.id.trip_begin_category);
-		SpinnerDataFactory.setupTripCategoriesSpinner(db, this, spTripCat, -1);
-
-		// update title text if frequent/roadtrip
-		if (isRoadtrip || isFrequent)
-		{
-			Resources res = getResources();
-			StringBuffer sb = new StringBuffer(res.getString(R.string.begin__initcap));
-			sb.append(' ');
-			int id;
-			if (isFrequent)
-			{
-				if (isRoadtrip)
-					id = R.string.frequent_roadtrip;
-				else
-					id = R.string.frequent_local;
-			} else {
-				id = R.string.road_trip;
-			}
-			sb.append(res.getString(id));
-			setTitle(sb);
-		}
-
-		if (! isRoadtrip)
-		{
-			View rtr_row = findViewById(R.id.trip_begin_roadtrip_desti_row);
-			rtr_row.setVisibility(View.GONE);
-		}
-
-		// Update height of starting-location textview to match
-		// the radio button, once those have been drawn.
-		rbLocContinue.post(new Runnable() {
-			public void run() {
-				final int rbHeight = rbLocContinue.getHeight(),
-				          tvHeight = tvLocContinue.getHeight();
-				if (tvHeight < rbHeight)
-					tvLocContinue.setHeight(rbHeight);
-			}
-		});
-
-		// all this will be set, checked in updateDriverVehTripTextAndButtons():
-		prevVId = 0;
-		prevDId = 0;
-		locObjOrig = null;
-		locObj = null;
-		currA = null;
-		prevA = null;
-
-		// see onResume for rest of initialization, including startDate display.
-	}
-
-	/**
-	 * Check Settings table for <tt>CURRENT_DRIVER</tt>, <tt>CURRENT_VEHICLE</tt>.
-	 * Set {@link #currD} and {@link #currV}.
-	 * If there's an inconsistency between Settings and Vehicle/Person tables, delete the Settings entry.
-	 * <tt>currD</tt> and <tt>currV</tt> will be null unless they're set consistently in Settings.
-	 *
-	 * @return true if settings exist and are OK, false otherwise.
-	 */
-	private boolean checkCurrentDriverVehicleSettings()  // TODO refactor common
-	{
-		currV = Settings.getCurrentVehicle(db, true);
-		if (currV == null)
-			return false;
-
-		currA = VehSettings.getCurrentArea(db, currV, false);
-		if (currA == null)
-		{
-    		final String homearea = getResources().getString(R.string.home_area);
-    		currA = new GeoArea(homearea);
-    		currA.insert(db);
-    		VehSettings.setCurrentArea(db, currV, currA);
-		}
-		if (currA != prevA)
-		{
-			final int aID = (currA != null) ? currA.getID() : -1;
-			Location[] areaLocs = Location.getAll(db, aID);
-			if (areaLocs != null)
-			{
-				ArrayAdapter<Location> adapter = new ArrayAdapter<Location>(this, R.layout.list_item, areaLocs);
-				etLocNew.setAdapter(adapter);
-				etLocNew.setOnItemClickListener(this);
-			} else {
-				etLocNew.setAdapter((ArrayAdapter<Location>) null);
-			}
-			prevA = currA;
-
-			if (isRoadtrip)
-			{
-				GeoArea[] othera = GeoArea.getAll(db, aID);
-				if (othera != null)
-				{
-					ArrayAdapter<GeoArea> adapter = new ArrayAdapter<GeoArea>(this, R.layout.list_item, othera);
-					etGeoArea.setAdapter(adapter);
-					if (etGeoAreaListener == null)
-						etGeoAreaListener = new GeoAreaOnItemClickListener();
-					etGeoArea.setOnItemClickListener(etGeoAreaListener);
-				} else {
-					etGeoArea.setAdapter((ArrayAdapter<GeoArea>) null);
-				}
-			}
-		}
-
-		currD = VehSettings.getCurrentDriver(db, currV, true);
-		return (currD != null);
-	}
-
-	/**
-	 * Update the text about current driver, vehicle and trip;
-	 * update odometer and start-date {@link #updateStartDateButton()} too.
-	 * {@link #startingPrevTStop}, {@link #locObj}, and
-	 * {@link #locObjOrig} are also set here.
-	 *<P>
-	 * Called when activity appears ({@link #onResume()})
-	 * and when a different driver or vehicle is chosen.
-	 */
-	private void updateDriverVehTripTextAndButtons()
-	{
-		final int dID = currD.getID();
-		final int vID = currV.getID();
-		if ((prevVId == vID) && (prevDId == dID))
-			return;
-
-		// TODO I18N: string resources, not hardcoded
-
-		StringBuffer txt = new StringBuffer("Current driver: ");
-		txt.append(currD.toString());
-		txt.append("\nCurrent vehicle: ");
-		txt.append(currV.toString());
-		tvCurrentSet.setText(txt);
-
-		if (prevVId != vID)
-		{
-			odo.setCurrent10d(currV.getOdometerCurrent(), false);
-			prevVId = vID;
-
-			// read veh's prev-trip stuff, fill in begin-from
-			startingPrevTStop = null;
-			locObj = null;
-			locObjOrig = null;
-			final int last_tid = currV.getLastTripID();
-			if (last_tid != 0)
-			{
-				startingPrevTStop = TStop.latestStopForTrip(db, last_tid, false);
-				if (startingPrevTStop != null)
-				{
-					try
-					{
-						int id = startingPrevTStop.getLocationID();
-						if (id != 0)
-						{
-							locObj = new Location(db, id);
-							locObjOrig = locObj;
-						}
-					} catch (RDBKeyNotFoundException e) {}
-				}
-			}
-
-			if (startingPrevTStop == null)
-			{
-				// disable "continue from"; we'll use "new location"
-				rbLocContinue.setEnabled(false);
-				rbLocGroup.check(R.id.trip_begin_radio_loc_new);
-				rbLocGroup.setVisibility(View.GONE);
-				tvLocContinue.setVisibility(View.GONE);
-				// rbLocNew.setChecked(true);
-			} else {
-				final boolean isRBHidden = (rbLocGroup.getVisibility() != View.VISIBLE);
-				if (isRBHidden)
-					rbLocGroup.setVisibility(View.VISIBLE);
-				rbLocContinue.setEnabled(true);
-				rbLocGroup.check(R.id.trip_begin_radio_loc_cont);
-				// rbLocContinue.setChecked(true);
-				tvLocContinue.setVisibility(View.VISIBLE);
-				tvLocContinue.setText
-					(getResources().getString(R.string.continue_from_colon)
-					 + " " + startingPrevTStop.readLocationText());
-				if (isRBHidden)
-				{
-					// Update height of starting-location textview to match
-					// the radio buttons again, once those have been un-hidden.
-					rbLocContinue.post(new Runnable() {
-						public void run() {
-							final int rbHeight = rbLocContinue.getHeight(),
-							          tvHeight = tvLocContinue.getHeight();
-							if (tvHeight < rbHeight)
-								tvLocContinue.setHeight(rbHeight);
-						}
-					});
-				}
-			}
-
-			// How recent was that vehicle's most recent trip? (Historical Mode)
-			{
-				long currStartTime = startTime.getTimeInMillis();
-				if (currStartTime != startTimeAtCreate)
-					return;  // it's been changed by the user already
-
-				long latestVehTime = 1000L * currV.readLatestTime(null);
-				if ((latestVehTime != 0L)
-					&& (Math.abs(latestVehTime - currStartTime) >= TIMEDIFF_HISTORICAL_MILLIS))
-				{
-					askStartNowOrHistorical(latestVehTime);
-				}
-			}
-		}
-		prevDId = dID;
-
-		updateStartDateButton();
-	}
-
-	/**
-	 * Ask whether to start now, or at the stop time of this vehicle's previous trip
-	 * ({@link #TIMEDIFF_HISTORICAL_MILLIS} ago or more: Historical Mode).
-	 * Default to start now.
-	 * @param latestVehTime Historical starting time, to set {@link #startTime} and {@link #tpStartTime} if chosen
-	 * @since 0.9.20
-	 */
-	public void askStartNowOrHistorical(final long latestVehTime)
-	{
-    	AlertDialog.Builder alert = new AlertDialog.Builder(this);
-
-    	alert.setTitle(R.string.confirm);
-    	alert.setMessage(R.string.set_time_now_or_historical);
-    	alert.setNegativeButton(R.string.now, new DialogInterface.OnClickListener() {
-	    	public void onClick(DialogInterface dialog, int whichButton)
-	    	{
-	    		final long now = System.currentTimeMillis();
-	    		startTime.setTimeInMillis(now);
-	    		startTimeAtCreate = now;
-	    		tpStartTime.setCurrentHour(startTime.get(Calendar.HOUR_OF_DAY));
-	    		tpStartTime.setCurrentMinute(startTime.get(Calendar.MINUTE));
-	    		updateStartDateButton();
-	    	}
-	    	});
-    	alert.setPositiveButton(R.string.historical, new DialogInterface.OnClickListener() {
-	    	public void onClick(DialogInterface dialog, int whichButton)
-	    	{
-	    		startTime.setTimeInMillis(latestVehTime);
-	    		startTimeAtCreate = latestVehTime;  // set equal, to allow further updates if veh changes again
-	    		tpStartTime.setCurrentHour(startTime.get(Calendar.HOUR_OF_DAY));
-	    		tpStartTime.setCurrentMinute(startTime.get(Calendar.MINUTE));
-	    		updateStartDateButton();
-	    	}
-	    	});
-    	alert.setCancelable(true);
-    	alert.show();
-	}
-
-	/** Set the start-date button text based on {@link #startTime}'s value */
-	private void updateStartDateButton()
-	{
-		if (fmt_dow_shortdate == null)
-			fmt_dow_shortdate = Misc.buildDateFormatDOWShort(this, true);
-
-		// update btn text to current startTime:
-		btnStartDate.setText(DateFormat.format(fmt_dow_shortdate, startTime));
-	}
-
-	@Override
-	public void onPause()
-	{
-		super.onPause();
-		if (db != null)
-			db.close();
-	}
-
-	// TODO javadoc
-	@Override
-	public void onResume()
-	{
-		super.onResume();
-
-		if (! checkCurrentDriverVehicleSettings())
-		{
-        	Toast.makeText(getApplicationContext(),
-                "Current driver/vehicle not found in db",
-                Toast.LENGTH_SHORT).show();
-	    	startActivity(new Intent(TripBegin.this, AndroidStartup.class));
-	    	finish();
-	    	return;
-		}
-
-		// Give status: driver, vehicle, start-date;
-		// Also determines locObj from startingPrevTStop.
-		updateDriverVehTripTextAndButtons();
-
-		if (isFrequent && (wantsFT == null))
-		{
-			// ask user to choose their frequent trip
-			Intent i = new Intent(TripBegin.this, TripBeginChooseFreq.class);
-			if (isRoadtrip)
-				i.putExtra(EXTRAS_FLAG_NONLOCAL, true);
-			if (locObj != null)
-			{
-				locObjOrig = locObj;  // since using with freqtrip
-				i.putExtra(VehSettings.PREV_LOCATION, locObj.getID());
-			}
-			startActivityForResult
-			    (i, R.id.main_btn_begin_freqtrip);
-			// When it returns with the result, its intent should contain
-			// an int extra "_id" that's the chosen FreqTrip.
-			// (see onActivityResult)
-		}
-	}
-
-	@Override
-	public void onDestroy()
-	{
-		super.onDestroy();
-		if (db != null)
-			db.close();
-	}
-
-	/** Show or hide the roadtrip destination-area dropdown */
-	public void onClick_BtnRoadtripDestiDropdown(View v)
-	{
-		if (etGeoArea == null)
-			return;
-
-		if (etGeoArea.isPopupShowing())
-			etGeoArea.dismissDropDown();
-		else
-			etGeoArea.showDropDown();
-	}
-
-	/** When the 'continue from' text is clicked, select that radio button. */
-	public void onClick_chooseContRadio(View v)
-	{
-		rbLocGroup.check(R.id.trip_begin_radio_loc_cont);
-	}
-
-	/**
-	 * Read fields, and record start of the trip in the database.
-	 * Finish this Activity.
-	 * If new starting location radio is checked, but not typed in,
-	 * prompt for that and don't finish yet.
-	 */
-	public void onClick_BtnBeginTrip(View v)
-	{
-		// Check the time first:
-		startTime.set(Calendar.HOUR_OF_DAY, tpStartTime.getCurrentHour());
-		startTime.set(Calendar.MINUTE, tpStartTime.getCurrentMinute());
-		final int startTimeSec;
-		// If start time hasn't been changed since onCreate,
-		// then update it to the current time when button was clicked.
-		{
-			long startTimeMillis = startTime.getTimeInMillis();
-			if (Math.abs(startTimeMillis - startTimeAtCreate) < 2000)
-			{				
-				startTimeAtCreate = System.currentTimeMillis();
-				startTime.setTimeInMillis(startTimeAtCreate);
-				startTimeSec = (int) (startTimeAtCreate / 1000L);
-			} else {
-				startTimeSec = (int) (startTime.getTimeInMillis() / 1000L);
-			}
-		}
-
-		// Check for required starting-location:
-
-		final TStop startingPrevOrig = startingPrevTStop;  // in case we need to revert to it here
-
-		if (! rbLocContinue.isChecked())
-			startingPrevTStop = null;
-
-		String startloc = null;
-		if (startingPrevTStop == null) 
-		{
-			startloc = etLocNew.getText().toString().trim();
-			if (startloc.length() == 0)
-			{
-				etLocNew.requestFocus();
-	        	Toast.makeText(getApplicationContext(),
-	    			getResources().getString(R.string.trip_tstart_loc_prompt),
-	                Toast.LENGTH_SHORT).show();
-				return;  // <--- Early return: etLocNew contents ---
-			}
-			if (locObj != null)
-			{
-				if (! locObj.getLocation().equalsIgnoreCase(startloc))
-					locObj = null;  // locObj outdated: text doesn't match
-			}
-		}
-
-		// check location vs frequent trip:
-		if ((wantsFT != null) &&
-			((locObj == null) || (locObj.getID() != wantsFT.getStart_locID())))
-		{
-			// Location mismatch vs freqtrip location
-			if (locObjOrig == null)
-			{
-				wantsFT = null;  // shouldn't happen, it's here just in case
-			} else {
-				// Prompt user if wants to revert back to locObjOrig.
-		    	AlertDialog.Builder alert = new AlertDialog.Builder(this);
-
-		    	alert.setTitle(R.string.confirm);
-		    	alert.setMessage(R.string.trip_tstart_loc_not_freq);
-		    	alert.setPositiveButton(R.string.keep_this, new DialogInterface.OnClickListener() {
-			    	  public void onClick(DialogInterface dialog, int whichButton)
-			    	  {
-			    		  wantsFT = null;
-			    	  }
-			    	});
-		    	alert.setNegativeButton(R.string.revert, new DialogInterface.OnClickListener() {
-			    	public void onClick(DialogInterface dialog, int whichButton)
-			    	{
-			    		locObj = locObjOrig;
-						if (startingPrevOrig != null)
-						{
-				    		startingPrevTStop = startingPrevOrig;
-							rbLocGroup.check(R.id.trip_begin_radio_loc_cont);
-							etLocNew.setText("");
-						} else {
-							etLocNew.setText(locObj.getLocation());
-						}
-			    	}
-			    	});
-		    	alert.show();
-				return;  // <-- after alert, user will hit Begin button again ---
-			}
-		}
-
-		// Check starting odometer:
-
-		int startOdo = odo.getCurrent10d();
-		final int prevOdo = currV.getOdometerCurrent();
-		if (startOdo != prevOdo)
-		{
-			// check if it's only the hidden tenths digit
-			final int wholeOdo0 = startOdo / 10;
-			if (wholeOdo0 == (prevOdo/10))
-			{
-				// visually the same; update hidden tenths to keep the db consistent
-				startOdo = prevOdo;
-				odo.setCurrent10d(startOdo, false);
-			} else {
-				// visually different
-				if (startOdo < prevOdo)
-				{
-					odo.requestFocus();
-					final String toastText = getResources().getString
-						(R.string.trip_tstop_entry_totalodo_low, prevOdo / 10);  // %1$d
-					Toast.makeText(this, toastText, Toast.LENGTH_SHORT).show();
-					return;  // <--- Early return: Odometer is too low ---
-				}
-				else if (startingPrevTStop != null)
-				{
-					// if odo increases, there's a gap in this vehicle's
-					// history, so we need to not "continue from previous stop"
-					// to keep the data consistent.
-					if ((locObj == null) || (locObj.getID() != startingPrevTStop.getLocationID()))
-					{
-						try
-						{
-							final int id = startingPrevTStop.getLocationID();
-							if (id != 0)
-								locObj = new Location(db, id);
-						} catch (RDBKeyNotFoundException e)
-						{
-							locObj = null;
-						}						
-					}
-					startingPrevTStop = null;
-				}
-			}
-		}
-
-		// Check for required trip category:
-		final int tripCat = ((TripCategory) (spTripCat.getSelectedItem())).getID();
-		if ((Settings.getBoolean(db, Settings.REQUIRE_TRIPCAT, false))
-		    && (tripCat <= 0))
-		{
-			spTripCat.requestFocus();
-			Toast.makeText(this, R.string.trip_tstart_categ_req, Toast.LENGTH_SHORT).show();
-			return;  // <--- Early return: missing required ---
-		}
-
-		// Check other fields:
-
-		if (isRoadtrip)
-		{
-			String destarea = etGeoArea.getText().toString().trim();
-			if (destarea.equalsIgnoreCase(currA.getName()))
-			{
-				etGeoArea.requestFocus();
-	        	Toast.makeText(getApplicationContext(),
-	    			getResources().getString(R.string.trip_tstart_geoarea_different),
-	                Toast.LENGTH_SHORT).show();
-				return;  // <--- Early return: same src,dest geoarea ---
-			}
-			if ((destAreaObj == null) || ! destAreaObj.toString().equalsIgnoreCase(destarea))
-			{
-				if (destarea.length() == 0)
-				{
-					etGeoArea.requestFocus();
-		        	Toast.makeText(getApplicationContext(),
-		    			getResources().getString(R.string.trip_tstart_geoarea_prompt),
-		                Toast.LENGTH_SHORT).show();
-					return;  // <--- Early return: etArea empty ---
-				}
-				destAreaObj = new GeoArea(destarea);
-				destAreaObj.insert(db);
-			}
-		}
-
-		Trip t = new Trip(currV, currD, startOdo, 0, currA.getID(),
-			startingPrevTStop, startTimeSec, 0,
-    		(String) null, (String) null, (String) null, (String) null,
-    		wantsFT, null,
-    		(isRoadtrip ? destAreaObj.getID() : 0),
-    		false);
-		if (tripCat > 0)
-			t.setTripCategoryID(tripCat);
-		if (Settings.getBoolean(db, Settings.SHOW_TRIP_PAX, false))
-		{
-			String paxTxt = etPax.getText().toString().trim();
-			if (paxTxt.length() > 0)
-			{
-				try
-				{
-					final int pax = Integer.parseInt(paxTxt);
-					t.setPassengerCount(pax);
-				} catch (NumberFormatException e) {
-					// shouldn't occur: layout declaration has inputType=number
-				}
-			}
-		}
-		t.insert(db);
-
-		// if wanted, set CURRENT_FREQTRIP and CURRENT_FREQTRIP_TSTOPLIST
-		if (wantsFT != null)
-			VehSettings.setCurrentFreqTrip(db, currV, wantsFT);
-
-		// set CURRENT_TRIP, clear CURRENT_TSTOP, set PREV_LOCATION 
-		VehSettings.setCurrentTrip(db, currV, t);
-		VehSettings.setCurrentTStop(db, currV, null);
-
-		if (startingPrevTStop == null)
-		{
-			if (locObj == null)
-				// search the table, avoid creating 2 locations with same name
-				locObj = Location.getByDescr(db, startloc);
-
-			if (locObj == null)
-			{
-				locObj = new Location(currA.getID(), null, null, startloc);
-				locObj.insert(db);
-			}
-			TStop ts = new TStop(t, startOdo, startTimeSec, locObj, null, null);
-			ts.insert(db);
-			t.addCommittedTStop(ts);
-		}
-		else if (locObj == null)
-		{
-			try
-			{
-				int id = startingPrevTStop.getLocationID();
-				if (id != 0)
-					locObj = new Location(db, id);
-			} catch (RDBKeyNotFoundException e) {}
-		}
-
-		VehSettings.setPreviousLocation(db, currV, locObj);  // PREV_LOCATION
-
-		finish();
-	}
-
-	/**
-	 * Show the {@link DatePickerDialog} when the date button is clicked.
-	 * @see #onCreateDialog(int)
-	 */
-	public void onClick_BtnStartDate(View v)
-	{
-		showDialog(R.id.trip_begin_btn_start_date);
-	}
-
-	/**
-	 * Callback for displaying {@link DatePickerDialog} after {@link #onClick_BtnStartDate(View)}.
-	 * @see #onDateSet(DatePicker, int, int, int)
-	 */
-	@Override
-	protected Dialog onCreateDialog(final int id)
-	{
-        return new DatePickerDialog
-        	(this, this,
-            startTime.get(Calendar.YEAR),
-            startTime.get(Calendar.MONTH),
-            startTime.get(Calendar.DAY_OF_MONTH));
-	}
-
-	/** Callback from {@link DatePickerDialog} for trip start-date. */
-	public void onDateSet(DatePicker dp, final int year, final int month, final int monthday)
-	{
-		startTime.set(Calendar.YEAR, year);
-		startTime.set(Calendar.MONTH, month);
-		startTime.set(Calendar.DAY_OF_MONTH, monthday);
-		updateStartDateButton();
-	}
-
-	public void onClick_BtnChangeDriverVehicle(View v)
-	{
-		startActivityForResult
-		   (new Intent(TripBegin.this, ChangeDriverOrVehicle.class),
-			R.id.main_btn_change_driver_vehicle);
-	}
-
-	/**
-	 * Callback from {@link ChangeDriverOrVehicle} or {@link TripBeginChooseFreq}.
-	 */
-	@Override
-	public void onActivityResult(final int requestCode, final int resultCode, Intent idata)
-	{
-		if (requestCode == R.id.main_btn_begin_freqtrip)
-		{
-			if ((resultCode == RESULT_CANCELED) || (idata == null))
-			{
-				finish();  // No data, can't begin a frequent trip
-				return;
-			}
-			try {
-				wantsFT = new FreqTrip(db, idata.getIntExtra("_id", 0));
-			} catch (Throwable e) {
-				// RDBKeyNotFoundException should occur only if it's 0
-				finish();
-				return;
-			}
-
-			final int ftCat = wantsFT.getTripCategoryID();
-			if (ftCat != 0)
-			{
-				for (int i = spTripCat.getCount() - 1; i >= 0; --i)
-				{
-					if (ftCat == ((TripCategory) (spTripCat.getItemAtPosition(i))).getID())
-					{
-						spTripCat.setSelection(i, true);
-						break;
-					}
-				}
-
-			}
-
-			// TODO update the based-on-freqtrip display row?
-			// like updateDriverVehTripTextAndButtons
-			if (isRoadtrip)
-			{
-				int destArea = wantsFT.getEnd_aID_roadtrip();
-				// TODO set destArea in dropdown, etc
-			}
-			return;
-		}
-
-		if (resultCode == RESULT_CANCELED)
-			return;
-
-		if (requestCode == R.id.main_btn_change_driver_vehicle)
-			updateDriverVehTripTextAndButtons();			
-
-	}
-
-	/**
-	 * If new-location text is typed into {@link #etLocNew}, ensure the related radiobutton
-	 * {@code R.id.trip_begin_radio_loc_new} is marked, not {@link #rbLocContinue}.
-	 * (for addTextChangedListener / {@link TextWatcher}) 
-	 */
-	public void afterTextChanged(Editable arg0)
-	{
-		if (arg0.length() > 0)
-			rbLocGroup.check(R.id.trip_begin_radio_loc_new);
-	}
-
-	/** required stub for {@link TextWatcher} */
-	public void beforeTextChanged(CharSequence arg0, int arg1, int arg2, int arg3)
-	{ }
-
-	/** required stub for {@link TextWatcher} */
-	public void onTextChanged(CharSequence arg0, int arg1, int arg2, int arg3)
-	{ }
-
-	/** For Location autocomplete, the callback for {@link OnItemClickListener} */
-	public void onItemClick(AdapterView<?> parent, View clickedOn, int position, long rowID)
-	{
-		ListAdapter la = etLocNew.getAdapter();
-		if (la == null)
-			return;
-		locObj = (Location) la.getItem(position);
-	}
-
-	/** For GeoArea autocomplete, the callback for {@link OnItemClickListener} */
-	private class GeoAreaOnItemClickListener implements OnItemClickListener
-	{
-		/** For GeoArea autocomplete, the callback for {@link OnItemClickListener} */
-		public void onItemClick(AdapterView<?> parent, View clickedOn, int position, long rowID)
-		{
-			ListAdapter la = etGeoArea.getAdapter();
-			if (la == null)
-				return;
-			destAreaObj = (GeoArea) la.getItem(position);
-		}		
-	}
-
-}
+/*
+ *  This file is part of Shadowlands RoadTrip - A vehicle logbook for Android.
+ *
+ *  This file Copyright (C) 2010-2015 Jeremy D Monin <jdmonin@nand.net>
+ *
+ *  This program is free software: you can redistribute it and/or modify
+ *  it under the terms of the GNU General Public License as published by
+ *  the Free Software Foundation, either version 3 of the License, or
+ *  (at your option) any later version.
+ *
+ *  This program is distributed in the hope that it will be useful,
+ *  but WITHOUT ANY WARRANTY; without even the implied warranty of
+ *  MERCHANTABILITY or FITNESS FOR A PARTICULAR PURPOSE.  See the
+ *  GNU General Public License for more details.
+ *
+ *  You should have received a copy of the GNU General Public License
+ *  along with this program.  If not, see <http://www.gnu.org/licenses/>.
+ */
+
+package org.shadowlands.roadtrip.android;
+
+import java.util.Calendar;
+
+import org.shadowlands.roadtrip.AndroidStartup;
+import org.shadowlands.roadtrip.R;
+import org.shadowlands.roadtrip.android.util.Misc;
+import org.shadowlands.roadtrip.db.FreqTrip;
+import org.shadowlands.roadtrip.db.GeoArea;
+import org.shadowlands.roadtrip.db.Location;
+import org.shadowlands.roadtrip.db.Person;
+import org.shadowlands.roadtrip.db.RDBAdapter;
+import org.shadowlands.roadtrip.db.RDBKeyNotFoundException;
+import org.shadowlands.roadtrip.db.Settings;
+import org.shadowlands.roadtrip.db.TripCategory;
+import org.shadowlands.roadtrip.db.TStop;
+import org.shadowlands.roadtrip.db.Trip;
+import org.shadowlands.roadtrip.db.VehSettings;
+import org.shadowlands.roadtrip.db.Vehicle;
+import org.shadowlands.roadtrip.db.android.RDBOpenHelper;
+
+import android.app.Activity;
+import android.app.AlertDialog;
+import android.app.DatePickerDialog;
+import android.app.DatePickerDialog.OnDateSetListener;
+import android.app.Dialog;
+import android.content.DialogInterface;
+import android.content.Intent;
+import android.content.res.Resources;
+import android.os.Bundle;
+import android.text.Editable;
+import android.text.TextWatcher;
+import android.text.format.DateFormat;
+import android.view.View;
+import android.widget.AdapterView;
+import android.widget.AdapterView.OnItemClickListener;
+import android.widget.ArrayAdapter;
+import android.widget.AutoCompleteTextView;
+import android.widget.Button;
+import android.widget.DatePicker;
+import android.widget.EditText;
+import android.widget.ListAdapter;
+import android.widget.RadioButton;
+import android.widget.RadioGroup;
+import android.widget.Spinner;
+import android.widget.TextView;
+import android.widget.TimePicker;
+import android.widget.Toast;
+
+/**
+ * Confirm settings and begin a trip, from Main activity.
+ * Assumes no current trip.
+ * Assumes CURRENT_DRIVER, CURRENT_VEHICLE are set.
+ *<P>
+ * To simplify interaction, all trips begin as local trips except
+ * when the user has chosen a frequent trip that's a roadtrip.
+ *<P>
+ * By default the trip will not be a frequent trip. To start
+ * a frequent trip or frequent roadtrip, use
+ * {@link #EXTRAS_FLAG_FREQUENT} or {@link #EXTRAS_FLAG_NONLOCAL}
+ * when creating the intent to start this activity.
+ *<P>
+ * If the "Change Driver/Vehicle" button is pressed,
+ * the {@link ChangeDriverOrVehicle} activity is shown;
+ * returning from that, {@link #onActivityResult(int, int, Intent)}
+ * will probably call {@link #updateDriverVehTripTextAndButtons()}.
+ *<P>
+ * The method handling the Begin Trip button that finishes
+ * this Activity is {@link #onClick_BtnBeginTrip(View)}.
+ *
+ * @author jdmonin
+ */
+public class TripBegin extends Activity
+	implements TextWatcher, OnDateSetListener, OnItemClickListener
+{
+	/**
+	 * Flag for non-local (roadtrip), for {@link Intent#putExtra(String, boolean)}.
+	 * Starting with v0.9.50, only frequent trips use this flag; all other trips
+	 * from {@link Main} activity begin as local trips.
+	 */
+	public static final String EXTRAS_FLAG_NONLOCAL = "nonlocal";
+
+	/** Flag for frequent trip, for {@link Intent#putExtra(String, boolean)} */
+	public static final String EXTRAS_FLAG_FREQUENT = "frequent";
+
+	/** Historical Mode threshold is 21 days, in milliseconds. */
+	private static final long TIMEDIFF_HISTORICAL_MILLIS = 21 * 24 * 60 * 60 * 1000L;
+
+	/** tag for Log debugs */
+	@SuppressWarnings("unused")
+	private static final String TAG = "Roadtrip.TripBegin";
+
+	private RDBAdapter db = null;
+	private boolean isRoadtrip, isFrequent;
+	private TextView tvCurrentSet;
+	/** destination geoarea textfield, or null if ! isRoadtrip */
+	private AutoCompleteTextView etGeoArea;
+	private GeoAreaOnItemClickListener etGeoAreaListener;
+
+	/** continue from prev, or enter a new, location. This and {@link #tvLocContinue} are shown/hidden together. */
+	private RadioGroup rbLocGroup;
+	/** continue from prev location. Part of {@link #rbLocGroup}. */
+	private RadioButton rbLocContinue;
+	/** previous-location textview. If no previous trip, this and {@link #rbLocGroup} are hidden. */
+	private TextView tvLocContinue;
+	/** new-location textfield. Typing here calls {@link #afterTextChanged(Editable)}. */
+	private AutoCompleteTextView etLocNew;
+	/** starting date-time */
+	private Calendar startTime;
+	/** value of {@link #startTime} as set by Activity, not by user, in milliseconds;
+	 *  used to determine whether to leave {@link #startTime} unchanged */
+	private long startTimeAtCreate;
+
+	/**
+	 * date formatter for use by {@link DateFormat#format(CharSequence, Calendar)},
+	 * initialized once in {@link #updateStartDateButton()}.
+	 */
+	private StringBuffer fmt_dow_shortdate;
+	private Button btnStartDate;
+	private TimePicker tpStartTime;  // TODO on hour wraparound: Chg date
+	/** optional passenger count */
+	private EditText etPax;
+	/** optional {@link TripCategory} */
+	private Spinner spTripCat;
+
+	private GeoArea currA, prevA;
+	private Vehicle currV;
+	private Person currD;
+	private int prevVId, prevDId;
+	/** Location to start from, as determined from previous trip */
+	private Location locObjOrig;
+	/** Location to start from, possibly null or selected from dropdown */
+	private Location locObj;
+	/** Roadtrip destination geoarea */
+	private GeoArea destAreaObj;
+	/** If freqtrip, the chosen freqtrip, or null */
+	private FreqTrip wantsFT;
+
+	/**
+	 * If not null, a prev trip's final TStop, that we can continue from.
+	 * To use this, the starting odometer must be the same as this TStop's;
+	 * otherwise there's a gap in this vehicle's history, and startingPrevTStop
+	 * should be null to keep the data consistent.
+	 */
+	private TStop startingPrevTStop;
+
+	private OdometerNumberPicker odo;
+
+	/** Called when the activity is first created.
+	 * See {@link #onResume()} for remainder of init work,
+	 * which includes checking the current driver/vehicle/trip
+	 * and hiding/showing buttons as appropriate.
+	 */
+	@Override
+	public void onCreate(Bundle savedInstanceState) {
+	    super.onCreate(savedInstanceState);
+	    setContentView(R.layout.trip_begin);
+
+		Intent i = getIntent();
+		if (i != null)
+		{
+			isRoadtrip = i.getBooleanExtra(EXTRAS_FLAG_NONLOCAL, false);
+			isFrequent = i.getBooleanExtra(EXTRAS_FLAG_FREQUENT, false);
+		} // else, they're false
+
+		db = new RDBOpenHelper(this);
+		startTime = Calendar.getInstance();
+		startTimeAtCreate = System.currentTimeMillis();
+		startTime.setTimeInMillis(startTimeAtCreate);
+
+		tvCurrentSet = (TextView) findViewById(R.id.trip_begin_text_current); 
+		odo = (OdometerNumberPicker) findViewById(R.id.trip_begin_odometer);
+		odo.setTenthsVisibility(false);
+		rbLocGroup = (RadioGroup) findViewById(R.id.trip_begin_radio_loc_group);
+		rbLocContinue = (RadioButton) findViewById(R.id.trip_begin_radio_loc_cont);
+		tvLocContinue = (TextView) findViewById(R.id.trip_begin_loc_cont_text);
+		etLocNew = (AutoCompleteTextView) findViewById(R.id.trip_begin_loc_new);
+		etLocNew.addTextChangedListener(this);  // for related radiobutton R.id.trip_begin_radio_loc_new
+		if (isRoadtrip)
+			etGeoArea = (AutoCompleteTextView) findViewById(R.id.trip_begin_roadtrip_desti);
+		btnStartDate = (Button) findViewById(R.id.trip_begin_btn_start_date);
+
+		tpStartTime = (TimePicker) findViewById(R.id.trip_begin_start_time);
+		tpStartTime.setIs24HourView(DateFormat.is24HourFormat(this));
+		// make sure hour is correct after noon ("pm" hour < 12 seen in 4.2.2 in 24-hour mode)
+		tpStartTime.setCurrentHour(startTime.get(Calendar.HOUR_OF_DAY));
+
+		if (Settings.getBoolean(db, Settings.SHOW_TRIP_PAX, false))
+		{
+			etPax = (EditText) findViewById(R.id.trip_begin_pax);
+		} else {
+			View vrow = findViewById(R.id.trip_begin_row_pax);
+			if (vrow != null)
+				vrow.setVisibility(View.GONE);
+		}
+		spTripCat = (Spinner) findViewById(R.id.trip_begin_category);
+		SpinnerDataFactory.setupTripCategoriesSpinner(db, this, spTripCat, -1);
+
+		// update title text if frequent/roadtrip
+		if (isRoadtrip || isFrequent)
+		{
+			Resources res = getResources();
+			StringBuffer sb = new StringBuffer(res.getString(R.string.begin__initcap));
+			sb.append(' ');
+			int id;
+			if (isFrequent)
+			{
+				if (isRoadtrip)
+					id = R.string.frequent_roadtrip;
+				else
+					id = R.string.frequent_local;
+			} else {
+				id = R.string.road_trip;
+			}
+			sb.append(res.getString(id));
+			setTitle(sb);
+		}
+
+		if (! isRoadtrip)
+		{
+			View rtr_row = findViewById(R.id.trip_begin_roadtrip_desti_row);
+			rtr_row.setVisibility(View.GONE);
+		}
+
+		// Update height of starting-location textview to match
+		// the radio button, once those have been drawn.
+		rbLocContinue.post(new Runnable() {
+			public void run() {
+				final int rbHeight = rbLocContinue.getHeight(),
+				          tvHeight = tvLocContinue.getHeight();
+				if (tvHeight < rbHeight)
+					tvLocContinue.setHeight(rbHeight);
+			}
+		});
+
+		// all this will be set, checked in updateDriverVehTripTextAndButtons():
+		prevVId = 0;
+		prevDId = 0;
+		locObjOrig = null;
+		locObj = null;
+		currA = null;
+		prevA = null;
+
+		// see onResume for rest of initialization, including startDate display.
+	}
+
+	/**
+	 * Check Settings table for <tt>CURRENT_DRIVER</tt>, <tt>CURRENT_VEHICLE</tt>.
+	 * Set {@link #currD} and {@link #currV}.
+	 * If there's an inconsistency between Settings and Vehicle/Person tables, delete the Settings entry.
+	 * <tt>currD</tt> and <tt>currV</tt> will be null unless they're set consistently in Settings.
+	 *
+	 * @return true if settings exist and are OK, false otherwise.
+	 */
+	private boolean checkCurrentDriverVehicleSettings()  // TODO refactor common
+	{
+		currV = Settings.getCurrentVehicle(db, true);
+		if (currV == null)
+			return false;
+
+		currA = VehSettings.getCurrentArea(db, currV, false);
+		if (currA == null)
+		{
+    		final String homearea = getResources().getString(R.string.home_area);
+    		currA = new GeoArea(homearea);
+    		currA.insert(db);
+    		VehSettings.setCurrentArea(db, currV, currA);
+		}
+		if (currA != prevA)
+		{
+			final int aID = (currA != null) ? currA.getID() : -1;
+			Location[] areaLocs = Location.getAll(db, aID);
+			if (areaLocs != null)
+			{
+				ArrayAdapter<Location> adapter = new ArrayAdapter<Location>(this, R.layout.list_item, areaLocs);
+				etLocNew.setAdapter(adapter);
+				etLocNew.setOnItemClickListener(this);
+			} else {
+				etLocNew.setAdapter((ArrayAdapter<Location>) null);
+			}
+			prevA = currA;
+
+			if (isRoadtrip)
+			{
+				GeoArea[] othera = GeoArea.getAll(db, aID);
+				if (othera != null)
+				{
+					ArrayAdapter<GeoArea> adapter = new ArrayAdapter<GeoArea>(this, R.layout.list_item, othera);
+					etGeoArea.setAdapter(adapter);
+					if (etGeoAreaListener == null)
+						etGeoAreaListener = new GeoAreaOnItemClickListener();
+					etGeoArea.setOnItemClickListener(etGeoAreaListener);
+				} else {
+					etGeoArea.setAdapter((ArrayAdapter<GeoArea>) null);
+				}
+			}
+		}
+
+		currD = VehSettings.getCurrentDriver(db, currV, true);
+		return (currD != null);
+	}
+
+	/**
+	 * Update the text about current driver, vehicle and trip;
+	 * update odometer and start-date {@link #updateStartDateButton()} too.
+	 * {@link #startingPrevTStop}, {@link #locObj}, and
+	 * {@link #locObjOrig} are also set here.
+	 *<P>
+	 * Called when activity appears ({@link #onResume()})
+	 * and when a different driver or vehicle is chosen.
+	 */
+	private void updateDriverVehTripTextAndButtons()
+	{
+		final int dID = currD.getID();
+		final int vID = currV.getID();
+		if ((prevVId == vID) && (prevDId == dID))
+			return;
+
+		// TODO I18N: string resources, not hardcoded
+
+		StringBuffer txt = new StringBuffer("Current driver: ");
+		txt.append(currD.toString());
+		txt.append("\nCurrent vehicle: ");
+		txt.append(currV.toString());
+		tvCurrentSet.setText(txt);
+
+		if (prevVId != vID)
+		{
+			odo.setCurrent10d(currV.getOdometerCurrent(), false);
+			prevVId = vID;
+
+			// read veh's prev-trip stuff, fill in begin-from
+			startingPrevTStop = null;
+			locObj = null;
+			locObjOrig = null;
+			final int last_tid = currV.getLastTripID();
+			if (last_tid != 0)
+			{
+				startingPrevTStop = TStop.latestStopForTrip(db, last_tid, false);
+				if (startingPrevTStop != null)
+				{
+					try
+					{
+						int id = startingPrevTStop.getLocationID();
+						if (id != 0)
+						{
+							locObj = new Location(db, id);
+							locObjOrig = locObj;
+						}
+					} catch (RDBKeyNotFoundException e) {}
+				}
+			}
+
+			if (startingPrevTStop == null)
+			{
+				// disable "continue from"; we'll use "new location"
+				rbLocContinue.setEnabled(false);
+				rbLocGroup.check(R.id.trip_begin_radio_loc_new);
+				rbLocGroup.setVisibility(View.GONE);
+				tvLocContinue.setVisibility(View.GONE);
+				// rbLocNew.setChecked(true);
+			} else {
+				final boolean isRBHidden = (rbLocGroup.getVisibility() != View.VISIBLE);
+				if (isRBHidden)
+					rbLocGroup.setVisibility(View.VISIBLE);
+				rbLocContinue.setEnabled(true);
+				rbLocGroup.check(R.id.trip_begin_radio_loc_cont);
+				// rbLocContinue.setChecked(true);
+				tvLocContinue.setVisibility(View.VISIBLE);
+				tvLocContinue.setText
+					(getResources().getString(R.string.continue_from_colon)
+					 + " " + startingPrevTStop.readLocationText());
+				if (isRBHidden)
+				{
+					// Update height of starting-location textview to match
+					// the radio buttons again, once those have been un-hidden.
+					rbLocContinue.post(new Runnable() {
+						public void run() {
+							final int rbHeight = rbLocContinue.getHeight(),
+							          tvHeight = tvLocContinue.getHeight();
+							if (tvHeight < rbHeight)
+								tvLocContinue.setHeight(rbHeight);
+						}
+					});
+				}
+			}
+
+			// How recent was that vehicle's most recent trip? (Historical Mode)
+			{
+				long currStartTime = startTime.getTimeInMillis();
+				if (currStartTime != startTimeAtCreate)
+					return;  // it's been changed by the user already
+
+				long latestVehTime = 1000L * currV.readLatestTime(null);
+				if ((latestVehTime != 0L)
+					&& (Math.abs(latestVehTime - currStartTime) >= TIMEDIFF_HISTORICAL_MILLIS))
+				{
+					askStartNowOrHistorical(latestVehTime);
+				}
+			}
+		}
+		prevDId = dID;
+
+		updateStartDateButton();
+	}
+
+	/**
+	 * Ask whether to start now, or at the stop time of this vehicle's previous trip
+	 * ({@link #TIMEDIFF_HISTORICAL_MILLIS} ago or more: Historical Mode).
+	 * Default to start now.
+	 * @param latestVehTime Historical starting time, to set {@link #startTime} and {@link #tpStartTime} if chosen
+	 * @since 0.9.20
+	 */
+	public void askStartNowOrHistorical(final long latestVehTime)
+	{
+    	AlertDialog.Builder alert = new AlertDialog.Builder(this);
+
+    	alert.setTitle(R.string.confirm);
+    	alert.setMessage(R.string.set_time_now_or_historical);
+    	alert.setNegativeButton(R.string.now, new DialogInterface.OnClickListener() {
+	    	public void onClick(DialogInterface dialog, int whichButton)
+	    	{
+	    		final long now = System.currentTimeMillis();
+	    		startTime.setTimeInMillis(now);
+	    		startTimeAtCreate = now;
+	    		tpStartTime.setCurrentHour(startTime.get(Calendar.HOUR_OF_DAY));
+	    		tpStartTime.setCurrentMinute(startTime.get(Calendar.MINUTE));
+	    		updateStartDateButton();
+	    	}
+	    	});
+    	alert.setPositiveButton(R.string.historical, new DialogInterface.OnClickListener() {
+	    	public void onClick(DialogInterface dialog, int whichButton)
+	    	{
+	    		startTime.setTimeInMillis(latestVehTime);
+	    		startTimeAtCreate = latestVehTime;  // set equal, to allow further updates if veh changes again
+	    		tpStartTime.setCurrentHour(startTime.get(Calendar.HOUR_OF_DAY));
+	    		tpStartTime.setCurrentMinute(startTime.get(Calendar.MINUTE));
+	    		updateStartDateButton();
+	    	}
+	    	});
+    	alert.setCancelable(true);
+    	alert.show();
+	}
+
+	/** Set the start-date button text based on {@link #startTime}'s value */
+	private void updateStartDateButton()
+	{
+		if (fmt_dow_shortdate == null)
+			fmt_dow_shortdate = Misc.buildDateFormatDOWShort(this, true);
+
+		// update btn text to current startTime:
+		btnStartDate.setText(DateFormat.format(fmt_dow_shortdate, startTime));
+	}
+
+	@Override
+	public void onPause()
+	{
+		super.onPause();
+		if (db != null)
+			db.close();
+	}
+
+	// TODO javadoc
+	@Override
+	public void onResume()
+	{
+		super.onResume();
+
+		if (! checkCurrentDriverVehicleSettings())
+		{
+        	Toast.makeText(getApplicationContext(),
+                "Current driver/vehicle not found in db",
+                Toast.LENGTH_SHORT).show();
+	    	startActivity(new Intent(TripBegin.this, AndroidStartup.class));
+	    	finish();
+	    	return;
+		}
+
+		// Give status: driver, vehicle, start-date;
+		// Also determines locObj from startingPrevTStop.
+		updateDriverVehTripTextAndButtons();
+
+		if (isFrequent && (wantsFT == null))
+		{
+			// ask user to choose their frequent trip
+			Intent i = new Intent(TripBegin.this, TripBeginChooseFreq.class);
+			if (isRoadtrip)
+				i.putExtra(EXTRAS_FLAG_NONLOCAL, true);
+			if (locObj != null)
+			{
+				locObjOrig = locObj;  // since using with freqtrip
+				i.putExtra(VehSettings.PREV_LOCATION, locObj.getID());
+			}
+			startActivityForResult
+			    (i, R.id.main_btn_begin_freqtrip);
+			// When it returns with the result, its intent should contain
+			// an int extra "_id" that's the chosen FreqTrip.
+			// (see onActivityResult)
+		}
+	}
+
+	@Override
+	public void onDestroy()
+	{
+		super.onDestroy();
+		if (db != null)
+			db.close();
+	}
+
+	/** Show or hide the roadtrip destination-area dropdown */
+	public void onClick_BtnRoadtripDestiDropdown(View v)
+	{
+		if (etGeoArea == null)
+			return;
+
+		if (etGeoArea.isPopupShowing())
+			etGeoArea.dismissDropDown();
+		else
+			etGeoArea.showDropDown();
+	}
+
+	/** When the 'continue from' text is clicked, select that radio button. */
+	public void onClick_chooseContRadio(View v)
+	{
+		rbLocGroup.check(R.id.trip_begin_radio_loc_cont);
+	}
+
+	/**
+	 * Read fields, and record start of the trip in the database.
+	 * Finish this Activity.
+	 * If new starting location radio is checked, but not typed in,
+	 * prompt for that and don't finish yet.
+	 */
+	public void onClick_BtnBeginTrip(View v)
+	{
+		// Check the time first:
+		startTime.set(Calendar.HOUR_OF_DAY, tpStartTime.getCurrentHour());
+		startTime.set(Calendar.MINUTE, tpStartTime.getCurrentMinute());
+		final int startTimeSec;
+		// If start time hasn't been changed since onCreate,
+		// then update it to the current time when button was clicked.
+		{
+			long startTimeMillis = startTime.getTimeInMillis();
+			if (Math.abs(startTimeMillis - startTimeAtCreate) < 2000)
+			{				
+				startTimeAtCreate = System.currentTimeMillis();
+				startTime.setTimeInMillis(startTimeAtCreate);
+				startTimeSec = (int) (startTimeAtCreate / 1000L);
+			} else {
+				startTimeSec = (int) (startTime.getTimeInMillis() / 1000L);
+			}
+		}
+
+		// Check for required starting-location:
+
+		final TStop startingPrevOrig = startingPrevTStop;  // in case we need to revert to it here
+
+		if (! rbLocContinue.isChecked())
+			startingPrevTStop = null;
+
+		String startloc = null;
+		if (startingPrevTStop == null) 
+		{
+			startloc = etLocNew.getText().toString().trim();
+			if (startloc.length() == 0)
+			{
+				etLocNew.requestFocus();
+	        	Toast.makeText(getApplicationContext(),
+	    			getResources().getString(R.string.trip_tstart_loc_prompt),
+	                Toast.LENGTH_SHORT).show();
+				return;  // <--- Early return: etLocNew contents ---
+			}
+			if (locObj != null)
+			{
+				if (! locObj.getLocation().equalsIgnoreCase(startloc))
+					locObj = null;  // locObj outdated: text doesn't match
+			}
+		}
+
+		// check location vs frequent trip:
+		if ((wantsFT != null) &&
+			((locObj == null) || (locObj.getID() != wantsFT.getStart_locID())))
+		{
+			// Location mismatch vs freqtrip location
+			if (locObjOrig == null)
+			{
+				wantsFT = null;  // shouldn't happen, it's here just in case
+			} else {
+				// Prompt user if wants to revert back to locObjOrig.
+		    	AlertDialog.Builder alert = new AlertDialog.Builder(this);
+
+		    	alert.setTitle(R.string.confirm);
+		    	alert.setMessage(R.string.trip_tstart_loc_not_freq);
+		    	alert.setPositiveButton(R.string.keep_this, new DialogInterface.OnClickListener() {
+			    	  public void onClick(DialogInterface dialog, int whichButton)
+			    	  {
+			    		  wantsFT = null;
+			    	  }
+			    	});
+		    	alert.setNegativeButton(R.string.revert, new DialogInterface.OnClickListener() {
+			    	public void onClick(DialogInterface dialog, int whichButton)
+			    	{
+			    		locObj = locObjOrig;
+						if (startingPrevOrig != null)
+						{
+				    		startingPrevTStop = startingPrevOrig;
+							rbLocGroup.check(R.id.trip_begin_radio_loc_cont);
+							etLocNew.setText("");
+						} else {
+							etLocNew.setText(locObj.getLocation());
+						}
+			    	}
+			    	});
+		    	alert.show();
+				return;  // <-- after alert, user will hit Begin button again ---
+			}
+		}
+
+		// Check starting odometer:
+
+		int startOdo = odo.getCurrent10d();
+		final int prevOdo = currV.getOdometerCurrent();
+		if (startOdo != prevOdo)
+		{
+			// check if it's only the hidden tenths digit
+			final int wholeOdo0 = startOdo / 10;
+			if (wholeOdo0 == (prevOdo/10))
+			{
+				// visually the same; update hidden tenths to keep the db consistent
+				startOdo = prevOdo;
+				odo.setCurrent10d(startOdo, false);
+			} else {
+				// visually different
+				if (startOdo < prevOdo)
+				{
+					odo.requestFocus();
+					final String toastText = getResources().getString
+						(R.string.trip_tstop_entry_totalodo_low, prevOdo / 10);  // %1$d
+					Toast.makeText(this, toastText, Toast.LENGTH_SHORT).show();
+					return;  // <--- Early return: Odometer is too low ---
+				}
+				else if (startingPrevTStop != null)
+				{
+					// if odo increases, there's a gap in this vehicle's
+					// history, so we need to not "continue from previous stop"
+					// to keep the data consistent.
+					if ((locObj == null) || (locObj.getID() != startingPrevTStop.getLocationID()))
+					{
+						try
+						{
+							final int id = startingPrevTStop.getLocationID();
+							if (id != 0)
+								locObj = new Location(db, id);
+						} catch (RDBKeyNotFoundException e)
+						{
+							locObj = null;
+						}						
+					}
+					startingPrevTStop = null;
+				}
+			}
+		}
+
+		// Check for required trip category:
+		final int tripCat = ((TripCategory) (spTripCat.getSelectedItem())).getID();
+		if ((Settings.getBoolean(db, Settings.REQUIRE_TRIPCAT, false))
+		    && (tripCat <= 0))
+		{
+			spTripCat.requestFocus();
+			Toast.makeText(this, R.string.trip_tstart_categ_req, Toast.LENGTH_SHORT).show();
+			return;  // <--- Early return: missing required ---
+		}
+
+		// Check other fields:
+
+		if (isRoadtrip)
+		{
+			String destarea = etGeoArea.getText().toString().trim();
+			if (destarea.equalsIgnoreCase(currA.getName()))
+			{
+				etGeoArea.requestFocus();
+	        	Toast.makeText(getApplicationContext(),
+	    			getResources().getString(R.string.trip_tstart_geoarea_different),
+	                Toast.LENGTH_SHORT).show();
+				return;  // <--- Early return: same src,dest geoarea ---
+			}
+			if ((destAreaObj == null) || ! destAreaObj.toString().equalsIgnoreCase(destarea))
+			{
+				if (destarea.length() == 0)
+				{
+					etGeoArea.requestFocus();
+		        	Toast.makeText(getApplicationContext(),
+		    			getResources().getString(R.string.trip_tstart_geoarea_prompt),
+		                Toast.LENGTH_SHORT).show();
+					return;  // <--- Early return: etArea empty ---
+				}
+				destAreaObj = new GeoArea(destarea);
+				destAreaObj.insert(db);
+			}
+		}
+
+		Trip t = new Trip(currV, currD, startOdo, 0, currA.getID(),
+			startingPrevTStop, startTimeSec, 0,
+    		(String) null, (String) null, (String) null, (String) null,
+    		wantsFT, null,
+    		(isRoadtrip ? destAreaObj.getID() : 0),
+    		false);
+		if (tripCat > 0)
+			t.setTripCategoryID(tripCat);
+		if (Settings.getBoolean(db, Settings.SHOW_TRIP_PAX, false))
+		{
+			String paxTxt = etPax.getText().toString().trim();
+			if (paxTxt.length() > 0)
+			{
+				try
+				{
+					final int pax = Integer.parseInt(paxTxt);
+					t.setPassengerCount(pax);
+				} catch (NumberFormatException e) {
+					// shouldn't occur: layout declaration has inputType=number
+				}
+			}
+		}
+		t.insert(db);
+
+		// if wanted, set CURRENT_FREQTRIP and CURRENT_FREQTRIP_TSTOPLIST
+		if (wantsFT != null)
+			VehSettings.setCurrentFreqTrip(db, currV, wantsFT);
+
+		// set CURRENT_TRIP, clear CURRENT_TSTOP, set PREV_LOCATION 
+		VehSettings.setCurrentTrip(db, currV, t);
+		VehSettings.setCurrentTStop(db, currV, null);
+
+		if (startingPrevTStop == null)
+		{
+			if (locObj == null)
+				// search the table, avoid creating 2 locations with same name
+				locObj = Location.getByDescr(db, startloc);
+
+			if (locObj == null)
+			{
+				locObj = new Location(currA.getID(), null, null, startloc);
+				locObj.insert(db);
+			}
+			TStop ts = new TStop(t, startOdo, startTimeSec, locObj, null, null);
+			ts.insert(db);
+			t.addCommittedTStop(ts);
+		}
+		else if (locObj == null)
+		{
+			try
+			{
+				int id = startingPrevTStop.getLocationID();
+				if (id != 0)
+					locObj = new Location(db, id);
+			} catch (RDBKeyNotFoundException e) {}
+		}
+
+		VehSettings.setPreviousLocation(db, currV, locObj);  // PREV_LOCATION
+
+		finish();
+	}
+
+	/**
+	 * Show the {@link DatePickerDialog} when the date button is clicked.
+	 * @see #onCreateDialog(int)
+	 */
+	public void onClick_BtnStartDate(View v)
+	{
+		showDialog(R.id.trip_begin_btn_start_date);
+	}
+
+	/**
+	 * Callback for displaying {@link DatePickerDialog} after {@link #onClick_BtnStartDate(View)}.
+	 * @see #onDateSet(DatePicker, int, int, int)
+	 */
+	@Override
+	protected Dialog onCreateDialog(final int id)
+	{
+        return new DatePickerDialog
+        	(this, this,
+            startTime.get(Calendar.YEAR),
+            startTime.get(Calendar.MONTH),
+            startTime.get(Calendar.DAY_OF_MONTH));
+	}
+
+	/** Callback from {@link DatePickerDialog} for trip start-date. */
+	public void onDateSet(DatePicker dp, final int year, final int month, final int monthday)
+	{
+		startTime.set(Calendar.YEAR, year);
+		startTime.set(Calendar.MONTH, month);
+		startTime.set(Calendar.DAY_OF_MONTH, monthday);
+		updateStartDateButton();
+	}
+
+	public void onClick_BtnChangeDriverVehicle(View v)
+	{
+		startActivityForResult
+		   (new Intent(TripBegin.this, ChangeDriverOrVehicle.class),
+			R.id.main_btn_change_driver_vehicle);
+	}
+
+	/**
+	 * Callback from {@link ChangeDriverOrVehicle} or {@link TripBeginChooseFreq}.
+	 */
+	@Override
+	public void onActivityResult(final int requestCode, final int resultCode, Intent idata)
+	{
+		if (requestCode == R.id.main_btn_begin_freqtrip)
+		{
+			if ((resultCode == RESULT_CANCELED) || (idata == null))
+			{
+				finish();  // No data, can't begin a frequent trip
+				return;
+			}
+			try {
+				wantsFT = new FreqTrip(db, idata.getIntExtra("_id", 0));
+			} catch (Throwable e) {
+				// RDBKeyNotFoundException should occur only if it's 0
+				finish();
+				return;
+			}
+
+			final int ftCat = wantsFT.getTripCategoryID();
+			if (ftCat != 0)
+			{
+				for (int i = spTripCat.getCount() - 1; i >= 0; --i)
+				{
+					if (ftCat == ((TripCategory) (spTripCat.getItemAtPosition(i))).getID())
+					{
+						spTripCat.setSelection(i, true);
+						break;
+					}
+				}
+
+			}
+
+			// TODO update the based-on-freqtrip display row?
+			// like updateDriverVehTripTextAndButtons
+			if (isRoadtrip)
+			{
+				int destArea = wantsFT.getEnd_aID_roadtrip();
+				// TODO set destArea in dropdown, etc
+			}
+			return;
+		}
+
+		if (resultCode == RESULT_CANCELED)
+			return;
+
+		if (requestCode == R.id.main_btn_change_driver_vehicle)
+			updateDriverVehTripTextAndButtons();			
+
+	}
+
+	/**
+	 * If new-location text is typed into {@link #etLocNew}, ensure the related radiobutton
+	 * {@code R.id.trip_begin_radio_loc_new} is marked, not {@link #rbLocContinue}.
+	 * (for addTextChangedListener / {@link TextWatcher}) 
+	 */
+	public void afterTextChanged(Editable arg0)
+	{
+		if (arg0.length() > 0)
+			rbLocGroup.check(R.id.trip_begin_radio_loc_new);
+	}
+
+	/** required stub for {@link TextWatcher} */
+	public void beforeTextChanged(CharSequence arg0, int arg1, int arg2, int arg3)
+	{ }
+
+	/** required stub for {@link TextWatcher} */
+	public void onTextChanged(CharSequence arg0, int arg1, int arg2, int arg3)
+	{ }
+
+	/** For Location autocomplete, the callback for {@link OnItemClickListener} */
+	public void onItemClick(AdapterView<?> parent, View clickedOn, int position, long rowID)
+	{
+		ListAdapter la = etLocNew.getAdapter();
+		if (la == null)
+			return;
+		locObj = (Location) la.getItem(position);
+	}
+
+	/** For GeoArea autocomplete, the callback for {@link OnItemClickListener} */
+	private class GeoAreaOnItemClickListener implements OnItemClickListener
+	{
+		/** For GeoArea autocomplete, the callback for {@link OnItemClickListener} */
+		public void onItemClick(AdapterView<?> parent, View clickedOn, int position, long rowID)
+		{
+			ListAdapter la = etGeoArea.getAdapter();
+			if (la == null)
+				return;
+			destAreaObj = (GeoArea) la.getItem(position);
+		}		
+	}
+
+}